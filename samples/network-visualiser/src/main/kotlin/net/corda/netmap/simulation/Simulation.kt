package net.corda.netmap.simulation

import com.nhaarman.mockito_kotlin.doReturn
import com.nhaarman.mockito_kotlin.whenever
import net.corda.core.flows.FlowLogic
import net.corda.core.identity.CordaX500Name
import net.corda.core.utilities.ProgressTracker
import net.corda.finance.utils.CityDatabase
import net.corda.irs.api.NodeInterestRates
import net.corda.node.internal.StartedNode
import net.corda.node.services.statemachine.StateMachineManager
import net.corda.testing.DUMMY_REGULATOR
import net.corda.testing.node.*
import net.corda.testing.node.MockNetwork.MockNode
import net.corda.testing.node.MockServices.Companion.makeTestDataSourceProperties
import rx.Observable
import rx.subjects.PublishSubject
import java.math.BigInteger
import java.time.LocalDate
import java.time.LocalDateTime
import java.time.ZoneOffset
import java.util.*
import java.util.concurrent.CompletableFuture
import java.util.concurrent.CompletableFuture.allOf
import java.util.concurrent.Future

internal val MockNetwork.MockNode.place get() = configuration.myLegalName.locality.let { CityDatabase[it] }!!

/**
 * Base class for network simulations that are based on the unit test / mock environment.
 *
 * Sets up some nodes that can run flows between each other, and exposes their progress trackers. Provides banks
 * in a few cities around the world.
 */
abstract class Simulation(val networkSendManuallyPumped: Boolean,
                          runAsync: Boolean,
                          latencyInjector: InMemoryMessagingNetwork.LatencyCalculator?) {
    companion object {
        private val defaultParams // The get() is necessary so that entropyRoot isn't shared.
            get() = MockNodeParameters(configOverrides = {
                doReturn(makeTestDataSourceProperties(it.myLegalName.organisation)).whenever(it).dataSourceProperties
            })
    }

    init {
        if (!runAsync && latencyInjector != null)
            throw IllegalArgumentException("The latency injector is only useful when using manual pumping.")
    }

    val bankLocations = listOf(Pair("London", "GB"), Pair("Frankfurt", "DE"), Pair("Rome", "IT"))

<<<<<<< HEAD
    object RatesOracleFactory : MockNetwork.Factory<MockNetwork.MockNode> {
        // TODO: Make a more realistic legal name
        val RATES_SERVICE_NAME = CordaX500Name(organisation = "Rates Service Provider", locality = "Madrid", country = "ES")

        override fun create(args: MockNodeArgs): MockNetwork.MockNode {
            return object : MockNode(args) {
                override fun start() = super.start().apply {
                    registerInitiatedFlow(NodeInterestRates.FixQueryHandler::class.java)
                    registerInitiatedFlow(NodeInterestRates.FixSignHandler::class.java)
                    javaClass.classLoader.getResourceAsStream("net/corda/irs/simulation/example.rates.txt").use {
                        database.transaction {
                            findTokenizableService(NodeInterestRates.Oracle::class.java)!!.uploadFixes(it.reader().readText())
                        }
                    }
=======
    class RatesOracleNode(args: MockNodeArgs) : MockNode(args) {
        companion object {
            // TODO: Make a more realistic legal name
            val RATES_SERVICE_NAME = CordaX500Name(organisation = "Rates Service Provider", locality = "Madrid", country = "ES")
        }

        override fun start() = super.start().apply {
            registerInitiatedFlow(NodeInterestRates.FixQueryHandler::class.java)
            registerInitiatedFlow(NodeInterestRates.FixSignHandler::class.java)
            javaClass.classLoader.getResourceAsStream("net/corda/irs/simulation/example.rates.txt").use {
                database.transaction {
                    findTokenizableService(NodeInterestRates.Oracle::class.java)!!.uploadFixes(it.reader().readText())
>>>>>>> 41e0be19
                }
            }
        }
    }

    val mockNet = MockNetwork(
            networkSendManuallyPumped = networkSendManuallyPumped,
            threadPerNode = runAsync,
            cordappPackages = listOf("net.corda.irs.contract", "net.corda.finance.contract", "net.corda.irs"))
    // TODO: Regulatory nodes don't actually exist properly, this is a last minute demo request.
    //       So we just fire a message at a node that doesn't know how to handle it, and it'll ignore it.
    //       But that's fine for visualisation purposes.
    val regulators = listOf(mockNet.createUnstartedNode(defaultParams.copy(legalName = DUMMY_REGULATOR.name)))
    val ratesOracle = mockNet.createUnstartedNode(defaultParams.copy(legalName = RatesOracleNode.RATES_SERVICE_NAME), ::RatesOracleNode)
    // All nodes must be in one of these two lists for the purposes of the visualiser tool.
    val serviceProviders: List<MockNode> = listOf(mockNet.defaultNotaryNode.internals, ratesOracle)
    val banks: List<MockNode> = bankLocations.mapIndexed { i, (city, country) ->
        val legalName = CordaX500Name(organisation = "Bank ${'A' + i}", locality = city, country = country)
        // Use deterministic seeds so the simulation is stable. Needed so that party owning keys are stable.
        mockNet.createUnstartedNode(defaultParams.copy(legalName = legalName, entropyRoot = BigInteger.valueOf(i.toLong())))
    }
    val clocks = (serviceProviders + regulators + banks).map { it.platformClock as TestClock }

    // These are used from the network visualiser tool.
    private val _allFlowSteps = PublishSubject.create<Pair<MockNode, ProgressTracker.Change>>()
    private val _doneSteps = PublishSubject.create<Collection<MockNode>>()
    @Suppress("unused")
    val allFlowSteps: Observable<Pair<MockNode, ProgressTracker.Change>> = _allFlowSteps
    @Suppress("unused")
    val doneSteps: Observable<Collection<MockNode>> = _doneSteps

    private var pumpCursor = 0

    /**
     * The current simulated date. By default this never changes. If you want it to change, you should do so from
     * within your overridden [iterate] call. Changes in the current day surface in the [dateChanges] observable.
     */
    var currentDateAndTime: LocalDateTime = LocalDate.now().atStartOfDay()
        protected set(value) {
            field = value
            _dateChanges.onNext(value)
        }

    private val _dateChanges = PublishSubject.create<LocalDateTime>()
    val dateChanges: Observable<LocalDateTime> get() = _dateChanges

    init {
        // Advance node clocks when current time is changed
        dateChanges.subscribe {
            val instant = currentDateAndTime.toInstant(ZoneOffset.UTC)
            clocks.forEach { it.setTo(instant) }
        }
    }

    /**
     * A place for simulations to stash human meaningful text about what the node is "thinking", which might appear
     * in the UI somewhere.
     */
    val extraNodeLabels: MutableMap<MockNode, String> = Collections.synchronizedMap(HashMap())

    /**
     * Iterates the simulation by one step.
     *
     * The default implementation circles around the nodes, pumping until one of them handles a message. The next call
     * will carry on from where this one stopped. In an environment where you want to take actions between anything
     * interesting happening, or control the precise speed at which things operate (beyond the latency injector), this
     * is a useful way to do things.
     *
     * @return the message that was processed, or null if no node accepted a message in this round.
     */
    open fun iterate(): InMemoryMessagingNetwork.MessageTransfer? {
        if (networkSendManuallyPumped) {
            mockNet.messagingNetwork.pumpSend(false)
        }

        // Keep going until one of the nodes has something to do, or we have checked every node.
        val endpoints = mockNet.messagingNetwork.endpoints
        var countDown = endpoints.size
        while (countDown > 0) {
            val handledMessage = endpoints[pumpCursor].pumpReceive(false)
            if (handledMessage != null)
                return handledMessage
            // If this node had nothing to do, advance the cursor with wraparound and try again.
            pumpCursor = (pumpCursor + 1) % endpoints.size
            countDown--
        }
        return null
    }

    protected fun showProgressFor(nodes: List<StartedNode<MockNode>>) {
        nodes.forEach { node ->
            node.smm.changes.filter { it is StateMachineManager.Change.Add }.subscribe {
                linkFlowProgress(node.internals, it.logic)
            }
        }
    }

    private fun linkFlowProgress(node: MockNode, flow: FlowLogic<*>) {
        val pt = flow.progressTracker ?: return
        pt.changes.subscribe { change: ProgressTracker.Change ->
            // Runs on node thread.
            _allFlowSteps.onNext(Pair(node, change))
        }
    }


    protected fun showConsensusFor(nodes: List<MockNode>) {
        val node = nodes.first()
        node.started!!.smm.changes.filter { it is StateMachineManager.Change.Add }.first().subscribe {
            linkConsensus(nodes, it.logic)
        }
    }

    private fun linkConsensus(nodes: Collection<MockNode>, flow: FlowLogic<*>) {
        flow.progressTracker?.changes?.subscribe { _: ProgressTracker.Change ->
            // Runs on node thread.
            if (flow.progressTracker!!.currentStep == ProgressTracker.DONE) {
                _doneSteps.onNext(nodes)
            }
        }
    }

    val networkInitialisationFinished = allOf(*mockNet.nodes.map { it.nodeReadyFuture.toCompletableFuture() }.toTypedArray())

    fun start(): Future<Unit> {
        mockNet.startNodes()
        // Wait for all the nodes to have finished registering with the network map service.
        return networkInitialisationFinished.thenCompose { startMainSimulation() }
    }

    /**
     * Sub-classes should override this to trigger whatever they want to simulate. This method will be invoked once the
     * network bringup has been simulated.
     */
    protected abstract fun startMainSimulation(): CompletableFuture<Unit>

    fun stop() {
        mockNet.stopNodes()
    }
}<|MERGE_RESOLUTION|>--- conflicted
+++ resolved
@@ -49,22 +49,6 @@
 
     val bankLocations = listOf(Pair("London", "GB"), Pair("Frankfurt", "DE"), Pair("Rome", "IT"))
 
-<<<<<<< HEAD
-    object RatesOracleFactory : MockNetwork.Factory<MockNetwork.MockNode> {
-        // TODO: Make a more realistic legal name
-        val RATES_SERVICE_NAME = CordaX500Name(organisation = "Rates Service Provider", locality = "Madrid", country = "ES")
-
-        override fun create(args: MockNodeArgs): MockNetwork.MockNode {
-            return object : MockNode(args) {
-                override fun start() = super.start().apply {
-                    registerInitiatedFlow(NodeInterestRates.FixQueryHandler::class.java)
-                    registerInitiatedFlow(NodeInterestRates.FixSignHandler::class.java)
-                    javaClass.classLoader.getResourceAsStream("net/corda/irs/simulation/example.rates.txt").use {
-                        database.transaction {
-                            findTokenizableService(NodeInterestRates.Oracle::class.java)!!.uploadFixes(it.reader().readText())
-                        }
-                    }
-=======
     class RatesOracleNode(args: MockNodeArgs) : MockNode(args) {
         companion object {
             // TODO: Make a more realistic legal name
@@ -77,7 +61,6 @@
             javaClass.classLoader.getResourceAsStream("net/corda/irs/simulation/example.rates.txt").use {
                 database.transaction {
                     findTokenizableService(NodeInterestRates.Oracle::class.java)!!.uploadFixes(it.reader().readText())
->>>>>>> 41e0be19
                 }
             }
         }
