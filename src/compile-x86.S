--- conflicted
+++ resolved
@@ -21,39 +21,16 @@
 .text
 
 #ifdef __x86_64__
-   
-#define THREAD_CONTINUATION 168
-#define THREAD_EXCEPTION 64
-#define THREAD_EXCEPTION_STACK_ADJUSTMENT 176
-#define THREAD_EXCEPTION_OFFSET 184
-#define THREAD_EXCEPTION_HANDLER 192
-
-#define CONTINUATION_NEXT 8
-#define CONTINUATION_ADDRESS 32
-#define CONTINUATION_RETURN_ADDRESS_OFFSET 40
-#define CONTINUATION_FRAME_POINTER_OFFSET 48
-#define CONTINUATION_LENGTH 56
-#define CONTINUATION_BODY 64
-
-#define CALLEE_SAVED_REGISTER_FOOTPRINT 48
-
-<<<<<<< HEAD
+
+#ifdef __MINGW32__
+
+#define CALLEE_SAVED_REGISTER_FOOTPRINT 64
+
 .globl GLOBAL(vmInvoke)
 GLOBAL(vmInvoke):
-=======
-#ifdef __WINDOWS__
-#  if defined __APPLE__ || defined __MINGW32__ || defined __CYGWIN32__
-.globl _vmInvoke
-_vmInvoke: 
-#  else
-.globl vmInvoke
-vmInvoke:
-#error other
-#  endif
    pushq  %rbp
    movq   %rsp,%rbp
    
-   	  //NEW
    // %rcx: thread
    // %rdx: function
    // %r8 : arguments
@@ -64,7 +41,7 @@
    // allocate stack space, adding room for callee-saved registers
    movl   48(%rbp),%eax
    subq   %rax,%rsp
-   subq   $64,%rsp
+   subq   $CALLEE_SAVED_REGISTER_FOOTPRINT,%rsp
    
    // save callee-saved registers
    movq   %rsp,%r11
@@ -83,26 +60,33 @@
 
    // copy arguments into place
    movq   $0,%r11
-   jmp    LOCAL(test)
-
-LOCAL(loop):
+   jmp    LOCAL(vmInvoke_argumentTest)
+
+LOCAL(vmInvoke_argumentLoop):
    movq   (%r8,%r11,1),%rsi
    movq   %rsi,(%rsp,%r11,1)
    addq   $8,%r11
 
-LOCAL(test):
+LOCAL(vmInvoke_argumentTest):
    cmpq   %r9,%r11
-   jb     LOCAL(loop)
+   jb     LOCAL(vmInvoke_argumentLoop)
    
    // call function
    call   *%rdx
-   
+
+.globl GLOBAL(vmInvoke_returnAddress)
+GLOBAL(vmInvoke_returnAddress):
    // restore stack pointer
    movq   %rbp,%rsp
-   
-   // restore callee-saved registers
+
+#ifdef AVIAN_CONTINUATIONS
+#  include "continuations-x86.S"
+#endif // AVIAN_CONTINUATIONS
+
+   // restore callee-saved registers (below the stack pointer, but in
+   // the red zone)
    movq   %rsp,%r11
-   subq   $64,%r11
+   subq   $CALLEE_SAVED_REGISTER_FOOTPRINT,%r11
 
    movq   0(%r11),%rbx
    movq   8(%r11),%r12
@@ -115,17 +99,67 @@
    // return
    popq   %rbp
    ret
-   
-#elif defined __LINUX__
-
-#  if defined __APPLE__ || defined __MINGW32__ || defined __CYGWIN32__
-.globl _vmInvoke
-_vmInvoke: 
-#  else
-.globl vmInvoke
-vmInvoke:
-#  endif
->>>>>>> f773c9e6
+      
+.globl GLOBAL(vmJumpAndInvoke)
+GLOBAL(vmJumpAndInvoke):
+#ifdef AVIAN_CONTINUATIONS
+   //     %rcx: thread
+   //     %rdx: address
+   //     %r8 : base
+   //     %r9 : (unused)
+   //  8(%rsp): argumentFootprint
+   // 16(%rsp): arguments
+   // 24(%rsp): frameSize
+
+   movq   %r8,%rbp
+   
+   // restore (pseudo)-stack pointer (we don't want to touch the real
+   // stack pointer, since we haven't copied the arguments yet)
+   movq   %rbp,%r9
+         
+   // allocate new frame, adding room for callee-saved registers
+   movl   24(%rsp),%eax
+   subq   %rax,%r9
+   subq   $CALLEE_SAVED_REGISTER_FOOTPRINT,%r9
+   
+   movq   %rcx,%rbx
+   
+   // set return address
+   movq   vmInvoke_returnAddress@GOTPCREL(%rip),%r10
+   movq   %r10,(%r9)
+   
+   // copy arguments into place
+   movq   $0,%r11
+   movq   16(%rsp),%r8
+   movq   8(%rsp),%rax
+   jmp    LOCAL(vmJumpAndInvoke_argumentTest)
+
+LOCAL(vmJumpAndInvoke_argumentLoop):
+   movq   (%r8,%r11,1),%r10
+   movq   %r10,8(%r9,%r11,1)
+   addq   $8,%r11
+
+LOCAL(vmJumpAndInvoke_argumentTest):
+   cmpq   %rax,%r11
+   jb     LOCAL(vmJumpAndInvoke_argumentLoop)
+
+   // the arguments have been copied, so we can set the real stack
+   // pointer now
+   movq   %r9,%rsp
+   
+   jmp    *%rdx
+#else // not AVIAN_CONTINUATIONS
+   // vmJumpAndInvoke should only be called when continuations are
+   // enabled
+   int3
+#endif // not AVIAN_CONTINUATIONS
+
+#else // not __MINGW32__
+
+#define CALLEE_SAVED_REGISTER_FOOTPRINT 48
+
+.globl GLOBAL(vmInvoke)
+GLOBAL(vmInvoke):
    pushq  %rbp
    movq   %rsp,%rbp
       
@@ -175,65 +209,7 @@
    movq   %rbp,%rsp
 
 #ifdef AVIAN_CONTINUATIONS
-   // call the next continuation, if any
-   movq   THREAD_CONTINUATION(%rbx),%rcx
-   cmpq   $0,%rcx
-   je     LOCAL(vmInvoke_exit)
-
-   // allocate a frame of size (continuation.length * BYTES_PER_WORD)
-   // + CALLEE_SAVED_REGISTER_FOOTPRINT
-   movq   CONTINUATION_LENGTH(%rcx),%rsi
-   shlq   $3,%rsi
-   subq   %rsi,%rsp
-   subq   $CALLEE_SAVED_REGISTER_FOOTPRINT,%rsp
-
-   // copy the continuation body into the frame
-   leaq   CONTINUATION_BODY(%rcx),%rdi
-   
-   movq   $0,%r9
-   jmp    LOCAL(vmInvoke_continuationTest)
-
-LOCAL(vmInvoke_continuationLoop):
-   movq   (%rdi,%r9,1),%r8
-   movq   %r8,(%rsp,%r9,1)
-   addq   $8,%r9
-   
-LOCAL(vmInvoke_continuationTest):
-   cmpq   %rsi,%r9
-   jb     LOCAL(vmInvoke_continuationLoop)
-
-   // set the return address to vmInvoke_returnAddress
-   movq   CONTINUATION_RETURN_ADDRESS_OFFSET(%rcx),%rdi
-   movq   vmInvoke_returnAddress@GOTPCREL(%rip),%r10
-   movq   %r10,(%rsp,%rdi,1)
-
-   // save the current base pointer in the frame and update it
-   movq   CONTINUATION_FRAME_POINTER_OFFSET(%rcx),%rdi
-   movq   %rbp,(%rsp,%rdi,1)
-   addq   %rsp,%rdi
-   movq   %rdi,%rbp
-
-   // consume the continuation
-   movq   CONTINUATION_NEXT(%rcx),%rdi
-   movq   %rdi,THREAD_CONTINUATION(%rbx)
-
-   // call the continuation unless we're handling an exception
-   movq   THREAD_EXCEPTION(%rbx),%rsi
-   cmpq   $0,%rsi
-   jne    LOCAL(vmInvoke_handleException)
-   jmp    *CONTINUATION_ADDRESS(%rcx)
-
-LOCAL(vmInvoke_handleException):
-   // we're handling an exception - call the exception handler instead
-   movq   $0,THREAD_EXCEPTION(%rbx)
-   movq   THREAD_EXCEPTION_STACK_ADJUSTMENT(%rbx),%rdi
-   subq   %rdi,%rsp
-   movq   THREAD_EXCEPTION_OFFSET(%rbx),%rdi
-   movq   %rsi,(%rsp,%rdi,1)
-   
-   jmp    *THREAD_EXCEPTION_HANDLER(%rbx)
-
-LOCAL(vmInvoke_exit):
+#  include "continuations-x86.S"
 #endif // AVIAN_CONTINUATIONS
    
    // restore callee-saved registers (below the stack pointer, but in
@@ -251,7 +227,6 @@
    popq   %rbp
    ret
    
-<<<<<<< HEAD
 .globl GLOBAL(vmJumpAndInvoke)
 GLOBAL(vmJumpAndInvoke):
 #ifdef AVIAN_CONTINUATIONS
@@ -262,11 +237,6 @@
    //    %r8 : argumentFootprint
    //    %r9 : arguments
    // 8(%rsp): frameSize
-=======
-#else
-#error unsupported platorm / architecture combo
-#endif //defined __WINDOWS__
->>>>>>> f773c9e6
 
    movq   %rdx,%rbp
    
@@ -308,21 +278,10 @@
    // enabled
    int3
 #endif // not AVIAN_CONTINUATIONS
+
+#endif // not __MINGW32__
    
 #elif defined __i386__
-   
-#define THREAD_CONTINUATION 96
-#define THREAD_EXCEPTION 36
-#define THREAD_EXCEPTION_STACK_ADJUSTMENT 100
-#define THREAD_EXCEPTION_OFFSET 104
-#define THREAD_EXCEPTION_HANDLER 108
-
-#define CONTINUATION_NEXT 4
-#define CONTINUATION_ADDRESS 16
-#define CONTINUATION_RETURN_ADDRESS_OFFSET 20
-#define CONTINUATION_FRAME_POINTER_OFFSET 24
-#define CONTINUATION_LENGTH 28
-#define CONTINUATION_BODY 32
 
 #define CALLEE_SAVED_REGISTER_FOOTPRINT 16
    
@@ -379,72 +338,7 @@
    movl   %ecx,%esp
 
 #ifdef AVIAN_CONTINUATIONS
-   // call the next continuation, if any
-   movl   THREAD_CONTINUATION(%ebx),%ecx
-   cmpl   $0,%ecx
-   je     LOCAL(vmInvoke_exit)
-
-   // allocate a frame of size (continuation.length * BYTES_PER_WORD)
-   movl   CONTINUATION_LENGTH(%ecx),%esi
-   shll   $2,%esi
-   subl   %esi,%esp
-   
-   // copy the continuation body into the frame
-   leal   CONTINUATION_BODY(%ecx),%edi
-
-   push   %eax
-   push   %edx
-   
-   movl   $0,%edx
-   jmp    LOCAL(vmInvoke_continuationTest)
-
-LOCAL(vmInvoke_continuationLoop):
-   movl   (%edi,%edx,1),%eax
-   movl   %eax,8(%esp,%edx,1)
-   addl   $4,%edx
-   
-LOCAL(vmInvoke_continuationTest):
-   cmpl   %esi,%edx
-   jb     LOCAL(vmInvoke_continuationLoop)
-
-   pop    %edx
-   pop    %eax
-
-   // set the return address to vmInvoke_returnAddress
-   movl   CONTINUATION_RETURN_ADDRESS_OFFSET(%ecx),%edi
-   call   LOCAL(getPC)
-   addl   $_GLOBAL_OFFSET_TABLE_,%esi
-   movl   vmInvoke_returnAddress@GOT(%esi),%esi
-   movl   %esi,(%esp,%edi,1)
-   
-   // save the current base pointer in the frame and update it
-   movl   CONTINUATION_FRAME_POINTER_OFFSET(%ecx),%edi
-   movl   %ebp,(%esp,%edi,1)
-   addl   %esp,%edi
-   movl   %edi,%ebp
-   
-   // consume the continuation
-   movl   CONTINUATION_NEXT(%ecx),%edi
-   movl   %edi,THREAD_CONTINUATION(%ebx)
-
-   // call the continuation unless we're handling an exception
-   movl   THREAD_EXCEPTION(%ebx),%esi
-   cmpl   $0,%esi
-   jne    LOCAL(vmInvoke_handleException)
-
-   jmp    *CONTINUATION_ADDRESS(%ecx)
-
-LOCAL(vmInvoke_handleException):
-   // we're handling an exception - call the exception handler instead
-   movl   $0,THREAD_EXCEPTION(%ebx)
-   movl   THREAD_EXCEPTION_STACK_ADJUSTMENT(%ebx),%edi
-   subl   %edi,%esp
-   movl   THREAD_EXCEPTION_OFFSET(%ebx),%edi
-   movl   %esi,(%esp,%edi,1)
-   
-   jmp    *THREAD_EXCEPTION_HANDLER(%ebx)
-
-LOCAL(vmInvoke_exit):
+#  include "continuations-x86.S"
 #endif // AVIAN_CONTINUATIONS
    
    // restore callee-saved registers
@@ -473,7 +367,6 @@
 LOCAL(vmInvoke_return):
    popl   %ebp
    ret
-<<<<<<< HEAD
 
 LOCAL(getPC):
    movl   (%esp),%esi
@@ -536,8 +429,6 @@
    int3
 #endif // AVIAN_CONTINUATIONS
    
-=======
->>>>>>> f773c9e6
 #else
 #error unsupported architecture
 #endif //def __x86_64__