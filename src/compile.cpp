--- conflicted
+++ resolved
@@ -27,11 +27,7 @@
 
 namespace {
 
-<<<<<<< HEAD
 const bool DebugCompile = true;
-=======
-const bool DebugCompile = false;
->>>>>>> 0bef6255
 const bool DebugNatives = false;
 const bool DebugCallTable = false;
 const bool DebugMethodTree = false;
@@ -895,13 +891,8 @@
     pushedLong();
   }
 
-  void pop(unsigned count, bool isEvent = true) {
+  void pop(unsigned count) {
     popped(count);
-<<<<<<< HEAD
-=======
-    c->popped(count, isEvent);
-  }
->>>>>>> 0bef6255
 
     for (unsigned i = count; i;) {
       Compiler::StackElement* s = c->top();
@@ -2861,13 +2852,9 @@
       compile(t, frame, newIp);
       if (UNLIKELY(t->exception)) return;
 
-<<<<<<< HEAD
       frame->pop(1);
 
       c->restoreState(state);
-=======
-      frame->pop(1, false);
->>>>>>> 0bef6255
     } break;
 
     case l2d: {
@@ -3478,11 +3465,7 @@
   if (not open) {
     open = true;
     const char* path = findProperty(t, "avian.jit.log");
-<<<<<<< HEAD
-    if (name) {
-=======
     if (path) {
->>>>>>> 0bef6255
       log = fopen(path, "wb");
     } else if (DebugCompile) {
       log = stderr;
