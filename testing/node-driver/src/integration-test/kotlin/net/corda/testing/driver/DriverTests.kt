--- conflicted
+++ resolved
@@ -21,13 +21,10 @@
 import net.corda.core.utilities.getOrThrow
 import net.corda.node.internal.NodeStartup
 import net.corda.testing.common.internal.ProjectStructure.projectRootDir
-<<<<<<< HEAD
+import net.corda.testing.core.BOB_NAME
 import net.corda.testing.core.DUMMY_BANK_A_NAME
 import net.corda.testing.core.DUMMY_BANK_B_NAME
 import net.corda.testing.core.DUMMY_NOTARY_NAME
-=======
-import net.corda.testing.core.*
->>>>>>> f88542fa
 import net.corda.testing.driver.internal.RandomFree
 import net.corda.testing.http.HttpApi
 import net.corda.testing.internal.IntegrationTest
@@ -118,14 +115,7 @@
         // Make sure we're using the log4j2 config which writes to the log file
         val logConfigFile = projectRootDir / "config" / "dev" / "log4j2.xml"
         assertThat(logConfigFile).isRegularFile()
-        driver(DriverParameters(
-                isDebug = true,
-<<<<<<< HEAD
-=======
-                notarySpecs = emptyList(),
->>>>>>> f88542fa
-                systemProperties = mapOf("log4j.configurationFile" to logConfigFile.toString())
-        )) {
+        driver(DriverParameters(isDebug = true,notarySpecs = emptyList(), systemProperties = mapOf("log4j.configurationFile" to logConfigFile.toString()))) {
             val baseDirectory = startNode(providedName = DUMMY_BANK_A_NAME).getOrThrow().baseDirectory
             val logFile = (baseDirectory / NodeStartup.LOGS_DIRECTORY_NAME).list { it.sorted().findFirst().get() }
             val debugLinesPresent = logFile.readLines { lines -> lines.anyMatch { line -> line.startsWith("[DEBUG]") } }
@@ -135,11 +125,7 @@
 
     @Test
     fun `monitoring mode enables jolokia exporting of JMX metrics via HTTP JSON`() {
-<<<<<<< HEAD
-        driver(DriverParameters(startNodesInProcess = false, jmxPolicy = JmxPolicy(true))) {
-=======
-        driver(DriverParameters(startNodesInProcess = false, notarySpecs = emptyList())) {
->>>>>>> f88542fa
+        driver(DriverParameters(startNodesInProcess = false, jmxPolicy = JmxPolicy(true), notarySpecs = emptyList())) {
             // start another node so we gain access to node JMX metrics
             val webAddress = NetworkHostAndPort("localhost", 7006)
             startNode(providedName = DUMMY_REGULATOR_NAME,
