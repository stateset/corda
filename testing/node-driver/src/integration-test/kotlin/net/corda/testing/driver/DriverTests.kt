--- conflicted
+++ resolved
@@ -117,16 +117,8 @@
 
     @Test
     fun `monitoring mode enables jolokia exporting of JMX metrics via HTTP JSON`() {
-<<<<<<< HEAD
-        driver(DriverParameters(startNodesInProcess = false, jmxPolicy = JmxPolicy(true), notarySpecs = emptyList())) {
-            // start another node so we gain access to node JMX metrics
-            val webAddress = NetworkHostAndPort("localhost", 7006)
-            startNode(providedName = DUMMY_REGULATOR_NAME,
-                      customOverrides = mapOf("jmxMonitoringHttpPort" to webAddress.port)).getOrThrow()
-=======
         driver(DriverParameters(jmxPolicy = JmxPolicy(7006), startNodesInProcess = false, notarySpecs = emptyList())) {
             startNode(providedName = DUMMY_REGULATOR_NAME).getOrThrow()
->>>>>>> 994afcfe
             // request access to some JMX metrics via Jolokia HTTP/JSON
             val api = HttpApi.fromHostAndPort(NetworkHostAndPort("localhost", 7006), "/jolokia/")
             val versionAsJson = api.getJson<JSONObject>("/jolokia/version/")
