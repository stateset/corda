--- conflicted
+++ resolved
@@ -13,24 +13,13 @@
 import net.corda.client.rpc.CordaRPCClient
 import net.corda.client.rpc.CordaRPCConnection
 import net.corda.client.rpc.internal.KryoClientSerializationScheme
-<<<<<<< HEAD
-import net.corda.core.internal.copyTo
-import net.corda.core.internal.copyToDirectory
-import net.corda.core.internal.createDirectories
-import net.corda.core.internal.div
-=======
 import net.corda.core.internal.*
->>>>>>> d3446e21
 import net.corda.core.utilities.NetworkHostAndPort
 import net.corda.core.utilities.contextLogger
 import net.corda.nodeapi.internal.network.NetworkParametersCopier
 import net.corda.testing.common.internal.asContextEnv
 import net.corda.testing.common.internal.testNetworkParameters
-<<<<<<< HEAD
 import java.io.File
-import java.net.URL
-=======
->>>>>>> d3446e21
 import java.nio.file.Path
 import java.nio.file.Paths
 import java.time.Instant
@@ -69,16 +58,11 @@
 
     // TODO All use of this factory have duplicate code which is either bundling the calling module or a 3rd party module
     // as a CorDapp for the nodes.
-<<<<<<< HEAD
     class Factory(
             private val buildDirectory: Path = Paths.get("build"),
-            private val cordaJarUrl: URL? = this::class.java.getResource("/corda.jar"),
             private val extraJvmArgs: Array<out String> = emptyArray(),
             private val redirectConsoleTo: File? = null
     ) {
-=======
-    class Factory(private val buildDirectory: Path = Paths.get("build")) {
->>>>>>> d3446e21
         val cordaJar: Path by lazy {
             val cordaJarUrl = requireNotNull(this::class.java.getResource("/corda.jar")) {
                 "corda.jar could not be found in classpath"
