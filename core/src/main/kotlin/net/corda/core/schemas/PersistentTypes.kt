--- conflicted
+++ resolved
@@ -57,17 +57,9 @@
     val name: String = schemaFamily.name
 
     /**
-<<<<<<< HEAD
      * Points to a classpath resource containing the database changes for the [mappedTypes]
      */
-    protected open val migrationResource: String? = null
-
-    internal fun internalGetMigrationResource(): String? = migrationResource
-=======
-     * Optional classpath resource containing the database changes for the [mappedTypes]
-     */
     open val migrationResource: String? = null
->>>>>>> 8b0fc8f2
 
     override fun toString(): String = "${this.javaClass.simpleName}(name=$name, version=$version)"
 
