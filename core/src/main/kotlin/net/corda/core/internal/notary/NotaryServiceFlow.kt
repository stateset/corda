package net.corda.core.internal.notary

import co.paralleluniverse.fibers.Suspendable
import net.corda.core.contracts.StateRef
import net.corda.core.contracts.TimeWindow
import net.corda.core.crypto.SecureHash
import net.corda.core.flows.*
import net.corda.core.identity.Party
import net.corda.core.internal.IdempotentFlow
import net.corda.core.internal.executeAsync
import net.corda.core.internal.notary.AsyncUniquenessProvider.Result
import net.corda.core.utilities.unwrap

/**
 * A flow run by a notary service that handles notarisation requests.
 *
 * It checks that the time-window command is valid (if present) and commits the input state, or returns a conflict
 * if any of the input states have been previously committed.
 *
 * Additional transaction validation logic can be added when implementing [validateRequest].
 */
// See AbstractStateReplacementFlow.Acceptor for why it's Void?
<<<<<<< HEAD
abstract class NotaryServiceFlow(val otherSideSession: FlowSession, val service: TrustedAuthorityNotaryService) : FlowLogic<Void?>(), IdempotentFlow {
=======
abstract class NotaryServiceFlow(val otherSideSession: FlowSession, val service: SinglePartyNotaryService) : FlowLogic<Void?>() {
>>>>>>> 66116e8d
    companion object {
        // TODO: Determine an appropriate limit and also enforce in the network parameters and the transaction builder.
        private const val maxAllowedInputsAndReferences = 10_000
    }

    @Suspendable
    override fun call(): Void? {
        check(serviceHub.myInfo.legalIdentities.any { serviceHub.networkMapCache.isNotary(it) }) {
            "We are not a notary on the network"
        }
        val requestPayload = otherSideSession.receive<NotarisationPayload>().unwrap { it }
        var txId: SecureHash? = null
        try {
            val parts = validateRequest(requestPayload)
            txId = parts.id
            checkNotary(parts.notary)
            service.commitInputStates(
                    parts.inputs,
                    txId,
                    otherSideSession.counterparty,
                    requestPayload.requestSignature,
                    parts.timestamp,
                    parts.references
            )
            signTransactionAndSendResponse(txId)
        } catch (e: NotaryInternalException) {
            throw NotaryException(e.error, txId)
        }
        return null
    }

    /** Checks whether the number of input states is too large. */
    protected fun checkInputs(inputs: List<StateRef>) {
        if (inputs.size > maxAllowedInputsAndReferences) {
            val error = NotaryError.TransactionInvalid(
                    IllegalArgumentException("A transaction cannot have more than $maxAllowedInputsAndReferences " +
                            "inputs or references, received: ${inputs.size}")
            )
            throw NotaryInternalException(error)
        }
    }

    /**
     * Implement custom logic to perform transaction verification based on validity and privacy requirements.
     */
    @Suspendable
    protected abstract fun validateRequest(requestPayload: NotarisationPayload): TransactionParts

    /** Verifies that the correct notarisation request was signed by the counterparty. */
    protected fun validateRequestSignature(request: NotarisationRequest, signature: NotarisationRequestSignature) {
        val requestingParty = otherSideSession.counterparty
        request.verifySignature(signature, requestingParty)
    }

    /** Check if transaction is intended to be signed by this notary. */
    @Suspendable
    protected fun checkNotary(notary: Party?) {
        if (notary?.owningKey != service.notaryIdentityKey) {
            throw NotaryInternalException(NotaryError.WrongNotary)
        }
    }

    @Suspendable
    private fun signTransactionAndSendResponse(txId: SecureHash) {
        val signature = service.signTransaction(txId)
        otherSideSession.send(NotarisationResponse(listOf(signature)))
    }

    /**
     * The minimum amount of information needed to notarise a transaction. Note that this does not include
     * any sensitive transaction details.
     */
    protected data class TransactionParts @JvmOverloads constructor(
            val id: SecureHash,
            val inputs: List<StateRef>,
            val timestamp: TimeWindow?,
            val notary: Party?,
            val references: List<StateRef> = emptyList()
    ) {
        fun copy(id: SecureHash, inputs: List<StateRef>, timestamp: TimeWindow?, notary: Party?): TransactionParts {
            return TransactionParts(id, inputs, timestamp, notary, references)
        }
    }
}

/** Exception internal to the notary service. Does not get exposed to CorDapps and flows calling [NotaryFlow.Client]. */
class NotaryInternalException(val error: NotaryError) : FlowException("Unable to notarise: $error")<|MERGE_RESOLUTION|>--- conflicted
+++ resolved
@@ -6,9 +6,6 @@
 import net.corda.core.crypto.SecureHash
 import net.corda.core.flows.*
 import net.corda.core.identity.Party
-import net.corda.core.internal.IdempotentFlow
-import net.corda.core.internal.executeAsync
-import net.corda.core.internal.notary.AsyncUniquenessProvider.Result
 import net.corda.core.utilities.unwrap
 
 /**
@@ -20,11 +17,7 @@
  * Additional transaction validation logic can be added when implementing [validateRequest].
  */
 // See AbstractStateReplacementFlow.Acceptor for why it's Void?
-<<<<<<< HEAD
-abstract class NotaryServiceFlow(val otherSideSession: FlowSession, val service: TrustedAuthorityNotaryService) : FlowLogic<Void?>(), IdempotentFlow {
-=======
 abstract class NotaryServiceFlow(val otherSideSession: FlowSession, val service: SinglePartyNotaryService) : FlowLogic<Void?>() {
->>>>>>> 66116e8d
     companion object {
         // TODO: Determine an appropriate limit and also enforce in the network parameters and the transaction builder.
         private const val maxAllowedInputsAndReferences = 10_000
