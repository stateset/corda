package net.corda.client.rpc

import net.corda.core.context.*
import net.corda.core.crypto.random63BitValue
import net.corda.core.identity.Party
import net.corda.core.internal.concurrent.flatMap
import net.corda.core.internal.packageName
import net.corda.core.messaging.*
import net.corda.core.utilities.OpaqueBytes
import net.corda.core.utilities.getOrThrow
import net.corda.finance.DOLLARS
import net.corda.finance.USD
import net.corda.finance.contracts.getCashBalance
import net.corda.finance.contracts.getCashBalances
import net.corda.finance.flows.CashException
import net.corda.finance.flows.CashIssueFlow
import net.corda.finance.flows.CashPaymentFlow
import net.corda.finance.schemas.CashSchemaV1
import net.corda.node.internal.Node
import net.corda.node.internal.StartedNode
import net.corda.node.services.Permissions.Companion.invokeRpc
import net.corda.node.services.Permissions.Companion.startFlow
import net.corda.nodeapi.User
import net.corda.testing.*
import net.corda.testing.internal.NodeBasedTest
import org.apache.activemq.artemis.api.core.ActiveMQSecurityException
import org.assertj.core.api.Assertions.assertThat
import org.assertj.core.api.Assertions.assertThatExceptionOfType
import org.junit.After
import org.junit.Before
import org.junit.Test
import kotlin.test.assertEquals
import kotlin.test.assertFalse
import kotlin.test.assertTrue

class CordaRPCClientTest : NodeBasedTest(listOf("net.corda.finance.contracts", CashSchemaV1::class.packageName)) {
    private val rpcUser = User("user1", "test", permissions = setOf(
            startFlow<CashIssueFlow>(),
            startFlow<CashPaymentFlow>(),
            invokeRpc("vaultQueryBy"),
            invokeRpc(CordaRPCOps::stateMachinesFeed),
            invokeRpc("vaultQueryByCriteria"))
    )
    private lateinit var node: StartedNode<Node>
    private lateinit var identity: Party
    private lateinit var client: CordaRPCClient
    private var connection: CordaRPCConnection? = null

    private fun login(username: String, password: String, externalTrace: Trace? = null, impersonatedActor: Actor? = null) {
        connection = client.start(username, password, externalTrace, impersonatedActor)
    }

    @Before
<<<<<<< HEAD
    override fun setUp() {
        super.setUp()
        node = startNode(ALICE.name, rpcUsers = listOf(rpcUser))
=======
    fun setUp() {
        node = startNode(ALICE_NAME, rpcUsers = listOf(rpcUser))
>>>>>>> f5c9fd8f
        client = CordaRPCClient(node.internals.configuration.rpcAddress!!)
        identity = node.info.identityFromX500Name(ALICE_NAME)
    }

    @After
    fun done() {
        connection?.close()
    }

    @Test
    fun `log in with valid username and password`() {
        login(rpcUser.username, rpcUser.password)
    }

    @Test
    fun `log in with unknown user`() {
        assertThatExceptionOfType(ActiveMQSecurityException::class.java).isThrownBy {
            login(random63BitValue().toString(), rpcUser.password)
        }
    }

    @Test
    fun `log in with incorrect password`() {
        assertThatExceptionOfType(ActiveMQSecurityException::class.java).isThrownBy {
            login(rpcUser.username, random63BitValue().toString())
        }
    }

    @Test
    fun `close-send deadlock and premature shutdown on empty observable`() {
        println("Starting client")
        login(rpcUser.username, rpcUser.password)
        println("Creating proxy")
        println("Starting flow")
        val flowHandle = connection!!.proxy.startTrackedFlow(::CashIssueFlow,
                20.DOLLARS, OpaqueBytes.of(0), identity
        )
        println("Started flow, waiting on result")
        flowHandle.progress.subscribe {
            println("PROGRESS $it")
        }
        println("Result: ${flowHandle.returnValue.getOrThrow()}")
    }

    @Test
    fun `sub-type of FlowException thrown by flow`() {
        login(rpcUser.username, rpcUser.password)
        val handle = connection!!.proxy.startFlow(::CashPaymentFlow, 100.DOLLARS, identity)
        assertThatExceptionOfType(CashException::class.java).isThrownBy {
            handle.returnValue.getOrThrow()
        }
    }

    @Test
    fun `check basic flow has no progress`() {
        login(rpcUser.username, rpcUser.password)
        connection!!.proxy.startFlow(::CashPaymentFlow, 100.DOLLARS, identity).use {
            assertFalse(it is FlowProgressHandle<*>)
        }
    }

    @Test
    fun `get cash balances`() {
        login(rpcUser.username, rpcUser.password)
        val proxy = connection!!.proxy
        val startCash = proxy.getCashBalances()
        assertTrue(startCash.isEmpty(), "Should not start with any cash")

        val flowHandle = proxy.startFlow(::CashIssueFlow,
                123.DOLLARS, OpaqueBytes.of(0), identity
        )
        println("Started issuing cash, waiting on result")
        flowHandle.returnValue.get()

        val cashDollars = proxy.getCashBalance(USD)
        println("Balance: $cashDollars")
        assertEquals(123.DOLLARS, cashDollars)
    }

    @Test
    fun `flow initiator via RPC`() {
        val externalTrace = Trace.newInstance()
        val impersonatedActor = Actor(Actor.Id("Mark Dadada"), AuthServiceId("Test"), owningLegalIdentity = BOB.name)
        login(rpcUser.username, rpcUser.password, externalTrace, impersonatedActor)
        val proxy = connection!!.proxy

        val updates = proxy.stateMachinesFeed().updates

        node.services.startFlow(CashIssueFlow(2000.DOLLARS, OpaqueBytes.of(0),identity), InvocationContext.shell()).flatMap { it.resultFuture }.getOrThrow()
        proxy.startFlow(::CashIssueFlow, 123.DOLLARS, OpaqueBytes.of(0), identity).returnValue.getOrThrow()
        proxy.startFlowDynamic(CashIssueFlow::class.java, 1000.DOLLARS, OpaqueBytes.of(0), identity).returnValue.getOrThrow()

        val historicalIds = mutableSetOf<Trace.InvocationId>()
        var sessionId: Trace.SessionId? = null
        updates.expectEvents(isStrict = false) {
            sequence(
                    expect { update: StateMachineUpdate.Added ->
                        checkShellNotification(update.stateMachineInfo)
                    },
                    expect { update: StateMachineUpdate.Added ->
                        checkRpcNotification(update.stateMachineInfo, rpcUser.username, historicalIds, externalTrace, impersonatedActor)
                        sessionId = update.stateMachineInfo.context().trace.sessionId
                    },
                    expect { update: StateMachineUpdate.Added ->
                        checkRpcNotification(update.stateMachineInfo, rpcUser.username, historicalIds, externalTrace, impersonatedActor)
                        assertThat(update.stateMachineInfo.context().trace.sessionId).isEqualTo(sessionId)
                    }
            )
        }
    }
}

private fun checkShellNotification(info: StateMachineInfo) {

    val context = info.context()
    assertThat(context.origin).isInstanceOf(Origin.Shell::class.java)
}

private fun checkRpcNotification(info: StateMachineInfo, rpcUsername: String, historicalIds: MutableSet<Trace.InvocationId>, externalTrace: Trace?, impersonatedActor: Actor?) {

    val context = info.context()
    assertThat(context.origin).isInstanceOf(Origin.RPC::class.java)
    assertThat(context.externalTrace).isEqualTo(externalTrace)
    assertThat(context.impersonatedActor).isEqualTo(impersonatedActor)
    assertThat(context.actor?.id?.value).isEqualTo(rpcUsername)
    assertThat(historicalIds).doesNotContain(context.trace.invocationId)
    historicalIds.add(context.trace.invocationId)
}<|MERGE_RESOLUTION|>--- conflicted
+++ resolved
@@ -51,14 +51,9 @@
     }
 
     @Before
-<<<<<<< HEAD
     override fun setUp() {
         super.setUp()
-        node = startNode(ALICE.name, rpcUsers = listOf(rpcUser))
-=======
-    fun setUp() {
         node = startNode(ALICE_NAME, rpcUsers = listOf(rpcUser))
->>>>>>> f5c9fd8f
         client = CordaRPCClient(node.internals.configuration.rpcAddress!!)
         identity = node.info.identityFromX500Name(ALICE_NAME)
     }
