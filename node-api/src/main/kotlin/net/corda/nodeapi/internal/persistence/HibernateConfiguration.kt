--- conflicted
+++ resolved
@@ -176,13 +176,8 @@
     }
 
     // A tweaked version of `org.hibernate.type.descriptor.java.PrimitiveByteArrayTypeDescriptor` that truncates logged messages.
-<<<<<<< HEAD
-    object CordaPrimitiveByteArrayTypeDescriptor : PrimitiveByteArrayTypeDescriptor() {
-        private val LOG_SIZE_LIMIT = 1024
-=======
     private object CordaPrimitiveByteArrayTypeDescriptor : PrimitiveByteArrayTypeDescriptor() {
         private const val LOG_SIZE_LIMIT = 1024
->>>>>>> d027b5b8
 
         override fun extractLoggableRepresentation(value: ByteArray?): String {
             return if (value == null) {
