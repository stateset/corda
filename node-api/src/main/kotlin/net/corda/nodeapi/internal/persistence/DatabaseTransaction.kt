package net.corda.nodeapi.internal.persistence

import co.paralleluniverse.strands.Strand
import org.hibernate.BaseSessionEventListener
import org.hibernate.Session
import org.hibernate.Transaction
import rx.subjects.PublishSubject
import java.sql.Connection
import java.util.UUID
import javax.persistence.EntityManager

fun currentDBSession(): Session = contextTransaction.session

private val _contextTransaction = ThreadLocal<DatabaseTransaction>()
var contextTransactionOrNull: DatabaseTransaction?
    get() = if (_prohibitDatabaseAccess.get() == true) throw IllegalAccessException("Database access is disabled in this context.") else _contextTransaction.get()
    set(transaction) = _contextTransaction.set(transaction)
val contextTransaction
    get() = contextTransactionOrNull ?: error("Was expecting to find transaction set on current strand: ${Strand.currentStrand()}")

class DatabaseTransaction(
        isolation: Int,
        val outerTransaction: DatabaseTransaction?,
        val database: CordaPersistence
) {
    val id: UUID = UUID.randomUUID()

    private var _connectionCreated = false
    val connectionCreated get() = _connectionCreated
    val flushing: Boolean get() = _flushingCount > 0
    private var _flushingCount = 0

    val connection: Connection by lazy(LazyThreadSafetyMode.NONE) {
        database.dataSource.connection
                .apply {
                    _connectionCreated = true
                    // only set the transaction isolation level if it's actually changed - setting isn't free.
                    if (transactionIsolation != isolation) {
                        transactionIsolation = isolation
                    }
                }
    }

    private val sessionDelegate = lazy {
        val session = database.entityManagerFactory.withOptions().connection(connection).openSession()
        session.addEventListeners(object : BaseSessionEventListener() {
            override fun flushStart() {
                _flushingCount++
                super.flushStart()
            }

            override fun flushEnd(numberOfEntities: Int, numberOfCollections: Int) {
                super.flushEnd(numberOfEntities, numberOfCollections)
                _flushingCount--
            }

            override fun partialFlushStart() {
                _flushingCount++
                super.partialFlushStart()
            }

            override fun partialFlushEnd(numberOfEntities: Int, numberOfCollections: Int) {
                super.partialFlushEnd(numberOfEntities, numberOfCollections)
                _flushingCount--
            }
        })
        hibernateTransaction = session.beginTransaction()
        session
    }

    // Returns a delegate which overrides certain operations that we do not want CorDapp developers to call.
    val restrictedEntityManager: RestrictedEntityManager by lazy {
        val entityManager = session as EntityManager
        RestrictedEntityManager(entityManager)
    }

    val session: Session by sessionDelegate
    private lateinit var hibernateTransaction: Transaction

    internal val boundary = PublishSubject.create<CordaPersistence.Boundary>()
    private var committed = false
    private var closed = false

    fun commit() {
        if (sessionDelegate.isInitialized()) {
            hibernateTransaction.commit()
        }
        if (_connectionCreated) {
            connection.commit()
        }
        committed = true
    }

    fun rollback() {
        if (sessionDelegate.isInitialized() && session.isOpen) {
            session.clear()
        }
        if (_connectionCreated && !connection.isClosed) {
            connection.rollback()
        }
    }

    fun close() {
        if (sessionDelegate.isInitialized() && session.isOpen) {
            session.close()
        }
<<<<<<< HEAD
        if (_connectionCreated) {
=======

        if (database.closeConnection) {
>>>>>>> 8cec8182
            connection.close()
        }
        contextTransactionOrNull = outerTransaction
        if (outerTransaction == null) {
            synchronized(this) {
                closed = true
                boundary.onNext(CordaPersistence.Boundary(id, committed))
            }
        }
    }

    fun onCommit(callback: () -> Unit) {
        boundary.filter { it.success }.subscribe { callback() }
    }

    fun onRollback(callback: () -> Unit) {
        boundary.filter { !it.success }.subscribe { callback() }
    }

    @Synchronized
    fun onClose(callback: () -> Unit) {
        if (closed) callback() else boundary.subscribe { callback() }
    }
}
<|MERGE_RESOLUTION|>--- conflicted
+++ resolved
@@ -31,14 +31,13 @@
     private var _flushingCount = 0
 
     val connection: Connection by lazy(LazyThreadSafetyMode.NONE) {
-        database.dataSource.connection
-                .apply {
-                    _connectionCreated = true
-                    // only set the transaction isolation level if it's actually changed - setting isn't free.
-                    if (transactionIsolation != isolation) {
-                        transactionIsolation = isolation
-                    }
-                }
+        database.dataSource.connection.apply {
+            _connectionCreated = true
+            // only set the transaction isolation level if it's actually changed - setting isn't free.
+            if (transactionIsolation != isolation) {
+                transactionIsolation = isolation
+            }
+        }
     }
 
     private val sessionDelegate = lazy {
@@ -104,12 +103,8 @@
         if (sessionDelegate.isInitialized() && session.isOpen) {
             session.close()
         }
-<<<<<<< HEAD
-        if (_connectionCreated) {
-=======
 
-        if (database.closeConnection) {
->>>>>>> 8cec8182
+        if (_connectionCreated && database.closeConnection) {
             connection.close()
         }
         contextTransactionOrNull = outerTransaction
