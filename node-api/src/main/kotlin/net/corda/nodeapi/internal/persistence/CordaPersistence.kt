--- conflicted
+++ resolved
@@ -31,11 +31,8 @@
 
 // This class forms part of the node config and so any changes to it must be handled with care
 data class DatabaseConfig(
-<<<<<<< HEAD
         val runMigration: Boolean = false,
-=======
         val initialiseSchema: Boolean = true,
->>>>>>> 121dbec8
         val transactionIsolationLevel: TransactionIsolationLevel = TransactionIsolationLevel.REPEATABLE_READ,
         val schema: String? = null,
         val exportHibernateJMXStatistics: Boolean = false,
@@ -67,7 +64,6 @@
 class CordaPersistence(
         databaseConfig: DatabaseConfig,
         schemas: Set<MappedSchema>,
-        val jdbcUrl: String,
         attributeConverters: Collection<AttributeConverter<*, *>> = emptySet()
 ) : Closeable {
     companion object {
@@ -104,12 +100,8 @@
         // Check not in read-only mode.
         transaction {
             check(!connection.metaData.isReadOnly) { "Database should not be readonly." }
-<<<<<<< HEAD
-
-=======
             checkCorrectAttachmentsContractsTableName(connection)
             checkCorrectCheckpointTypeOnPostgres(connection)
->>>>>>> 121dbec8
         }
     }
     object DataSourceConfigTag {
@@ -313,9 +305,6 @@
             else -> cause?.hasSQLExceptionCause() ?: false
         }
 
-<<<<<<< HEAD
-class CouldNotCreateDataSourceException(override val message: String?, override val cause: Throwable? = null) : Exception()
-=======
 class CouldNotCreateDataSourceException(override val message: String?, override val cause: Throwable? = null) : Exception()
 
 class DatabaseIncompatibleException(override val message: String?, override val cause: Throwable? = null) : Exception()
@@ -346,5 +335,4 @@
             throw DatabaseIncompatibleException("The type of the 'checkpoint_value' table must be 'bytea', but 'oid' was found. See upgrade notes to migrate from Corda database version 3.1 https://docs.corda.net/head/upgrade-notes.html.")
         }
     }
-}
->>>>>>> 121dbec8
+}