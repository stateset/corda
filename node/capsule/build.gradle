/**
 * This build.gradle exists to publish our capsule (executable fat jar) to maven. It cannot be placed in the
 * node project because the bintray plugin cannot publish two modules from one project.
 */
apply plugin: 'net.corda.plugins.publish-utils'
apply plugin: 'us.kirchmeier.capsule'
apply plugin: 'com.jfrog.artifactory'

description 'Corda Enterprise'

configurations {
    runtimeArtifacts.extendsFrom runtimeClasspath
    capsuleRuntime
}

dependencies {
    // TypeSafe Config: for simple and human friendly config files.
    capsuleRuntime "com.typesafe:config:$typesafe_config_version"
    compileOnly "com.typesafe:config:$typesafe_config_version"
    testRuntimeOnly "com.typesafe:config:$typesafe_config_version"

    // Capsule is a library for building independently executable fat JARs.
    // We only need this dependency to compile our Caplet against.
    compileOnly "co.paralleluniverse:capsule:$capsule_version"
    testCompile "co.paralleluniverse:capsule:$capsule_version"

    testImplementation "org.junit.jupiter:junit-jupiter-api:${junit_jupiter_version}"
    testImplementation "junit:junit:$junit_version"
}

ext {
    quasarExcludeExpression = "x(antlr**;bftsmart**;ch**;co.paralleluniverse**;com.codahale**;com.esotericsoftware**;com.fasterxml**;com.google**;com.ibm**;com.intellij**;com.jcabi**;com.nhaarman**;com.opengamma**;com.typesafe**;com.zaxxer**;de.javakaffee**;groovy**;groovyjarjarantlr**;groovyjarjarasm**;io.atomix**;io.github**;io.netty**;jdk**;junit**;kotlin**;net.bytebuddy**;net.i2p**;org.apache**;org.assertj**;org.bouncycastle**;org.codehaus**;org.crsh**;org.dom4j**;org.fusesource**;org.h2**;org.hamcrest**;org.hibernate**;org.jboss**;org.jcp**;org.joda**;org.junit**;org.mockito**;org.objectweb**;org.objenesis**;org.slf4j**;org.w3c**;org.xml**;org.yaml**;reflectasm**;rx**;org.jolokia**)"
    applicationClass = 'net.corda.node.Corda'
}

jar.enabled = false

capsule {
    version capsule_version
}

task buildCordaJAR(type: FatCapsule, dependsOn: project(':node').tasks.jar) {
    applicationClass 'net.corda.node.Corda'
    archiveName "corda-enterprise-${corda_release_version}.jar"
    applicationSource = files(
        project(':node').configurations.runtimeClasspath,
        project(':node').tasks.jar,
        project(':node').buildDir.toString() + '/resources/main/reference.conf',
        "$rootDir/config/dev/log4j2.xml",
        'NOTICE' // Copy CDDL notice
    )
    from configurations.capsuleRuntime.files.collect { zipTree(it) }
    with jar

    // Exclude the binaries for the Utimaco HSM as we cannot distribute them.
    exclude('**/CryptoServer*.jar')
    // Exclude the binaries for the Gemalto Luna HSM as we cannot distribute them.
    exclude('**/LunaProvider.jar')
    // Exclude the binaries for the Futurex HSM as we cannot distribute them.
    exclude('**/sunpkcs11-fx.jar')
    // Exclude the binaries for the PrimusX HSM as we cannot distribute them.
    exclude('**/primusX.jar')
<<<<<<< HEAD
    
=======

>>>>>>> fb736ad9
    capsuleManifest {
        applicationVersion = corda_release_version
        applicationId = "net.corda.node.CordaEnterprise"
        // See experimental/quasar-hook/README.md for how to generate.
        def quasarExcludeExpression = "x(antlr**;bftsmart**;co.paralleluniverse**;com.codahale**;com.esotericsoftware**;com.fasterxml**;com.google**;com.ibm**;com.intellij**;com.jcabi**;com.nhaarman**;com.opengamma**;com.typesafe**;com.zaxxer**;de.javakaffee**;groovy**;groovyjarjarantlr**;groovyjarjarasm**;io.atomix**;io.github**;io.netty**;jdk**;junit**;kotlin**;net.bytebuddy**;net.i2p**;org.apache**;org.assertj**;org.bouncycastle**;org.codehaus**;org.crsh**;org.dom4j**;org.fusesource**;org.h2**;org.hamcrest**;org.hibernate**;org.jboss**;org.jcp**;org.joda**;org.junit**;org.mockito**;org.objectweb**;org.objenesis**;org.slf4j**;org.w3c**;org.xml**;org.yaml**;reflectasm**;rx**;org.jolokia**;com.lmax**;picocli**;liquibase**;com.github.benmanes**;org.json**;org.postgresql**;nonapi.io.github.classgraph**)"
        javaAgents = ["quasar-core-${quasar_version}-jdk8.jar=${quasarExcludeExpression}"]
        systemProperties['visualvm.display.name'] = 'CordaEnterprise'
        minJavaVersion = '1.8.0'
        minUpdateVersion['1.8'] = java8_minUpdateVersion
        caplets = ['CordaCaplet']

        // JVM configuration:
        // - Constrain to small heap sizes to ease development on low end devices.
        // - Switch to the G1 GC which is going to be the default in Java 9 and gives low pause times/string dedup.
        // NOTE: these can be overridden in node.conf.
        //
        // If you change these flags, please also update Driver.kt
        jvmArgs = ['-Xmx512m', '-XX:+UseG1GC']
    }
}

assemble.dependsOn buildCordaJAR

artifacts {
    runtimeArtifacts buildCordaJAR
    publish buildCordaJAR {
        classifier ''
    }
}

publish {
    disableDefaultJar = true
    name  'corda'
}<|MERGE_RESOLUTION|>--- conflicted
+++ resolved
@@ -60,11 +60,7 @@
     exclude('**/sunpkcs11-fx.jar')
     // Exclude the binaries for the PrimusX HSM as we cannot distribute them.
     exclude('**/primusX.jar')
-<<<<<<< HEAD
-    
-=======
 
->>>>>>> fb736ad9
     capsuleManifest {
         applicationVersion = corda_release_version
         applicationId = "net.corda.node.CordaEnterprise"
