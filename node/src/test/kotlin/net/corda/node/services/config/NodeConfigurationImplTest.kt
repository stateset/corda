/*
 * R3 Proprietary and Confidential
 *
 * Copyright (c) 2018 R3 Limited.  All rights reserved.
 *
 * The intellectual and technical concepts contained herein are proprietary to R3 and its suppliers and are protected by trade secret law.
 *
 * Distribution of this file or any portion thereof via any medium without the express permission of R3 is strictly prohibited.
 */

package net.corda.node.services.config

import com.zaxxer.hikari.HikariConfig
import net.corda.core.internal.div
import net.corda.core.utilities.NetworkHostAndPort
<<<<<<< HEAD
import net.corda.tools.shell.SSHDConfiguration
import net.corda.nodeapi.internal.persistence.CordaPersistence.DataSourceConfigTag
=======
>>>>>>> 54a6fd0e
import net.corda.testing.core.ALICE_NAME
import net.corda.testing.node.MockServices.Companion.makeTestDataSourceProperties
import net.corda.tools.shell.SSHDConfiguration
import org.assertj.core.api.Assertions.assertThatThrownBy
import org.junit.Test
import java.nio.file.Paths
import java.util.*
import kotlin.test.assertEquals
import kotlin.test.assertFalse
import kotlin.test.assertNull
import kotlin.test.assertTrue

class NodeConfigurationImplTest {
    @Test
    fun `can't have dev mode options if not in dev mode`() {
        val debugOptions = DevModeOptions()
        configDebugOptions(true, debugOptions)
        configDebugOptions(true, null)
        assertThatThrownBy { configDebugOptions(false, debugOptions) }.hasMessageMatching("Cannot use devModeOptions outside of dev mode")
        configDebugOptions(false, null)
    }

    @Test
    fun `check devModeOptions flag helper`() {
        assertTrue { configDebugOptions(true, null).shouldCheckCheckpoints() }
        assertTrue { configDebugOptions(true, DevModeOptions()).shouldCheckCheckpoints() }
        assertTrue { configDebugOptions(true, DevModeOptions(false)).shouldCheckCheckpoints() }
        assertFalse { configDebugOptions(true, DevModeOptions(true)).shouldCheckCheckpoints() }
    }

    @Test
    fun `check SQLServer unicode check`() {
        val dataSourceProperties = Properties()
        dataSourceProperties[DataSourceConfigTag.DATA_SOURCE_URL] = "jdbc:sqlserver://localhost:10433;databaseName=perftesting;sendStringParametersAsUnicode=false"
        assertEquals("jdbc:sqlserver://localhost:10433;databaseName=perftesting;sendStringParametersAsUnicode=false", testConfiguration(dataSourceProperties).dataSourceProperties.getProperty(DataSourceConfigTag.DATA_SOURCE_URL))

        dataSourceProperties[DataSourceConfigTag.DATA_SOURCE_URL] = "jdbc:sqlserver://localhost:10433;databaseName=perftesting"
        assertEquals("jdbc:sqlserver://localhost:10433;databaseName=perftesting;sendStringParametersAsUnicode=false", testConfiguration(dataSourceProperties).dataSourceProperties.getProperty(DataSourceConfigTag.DATA_SOURCE_URL))

        dataSourceProperties[DataSourceConfigTag.DATA_SOURCE_URL] = "jdbc:sqlserver://localhost:10433;databaseName=perftesting;sendStringParametersAsUnicode=true"
        assertEquals("jdbc:sqlserver://localhost:10433;databaseName=perftesting;sendStringParametersAsUnicode=true", testConfiguration(dataSourceProperties).dataSourceProperties.getProperty(DataSourceConfigTag.DATA_SOURCE_URL))

        dataSourceProperties[DataSourceConfigTag.DATA_SOURCE_URL] = "jdbc:h2:///some/dir/persistence"
        assertEquals("jdbc:h2:///some/dir/persistence", testConfiguration(dataSourceProperties).dataSourceProperties.getProperty(DataSourceConfigTag.DATA_SOURCE_URL))

        assertNull(testConfiguration(Properties()).dataSourceProperties[DataSourceConfigTag.DATA_SOURCE_URL])
    }

    @Test
    fun `create hikari data source config`() {
        val dataSourceProperties = Properties()
        dataSourceProperties[DataSourceConfigTag.DATA_SOURCE_URL] = "jdbc:sqlserver://localhost:10433;databaseName=perftesting"
        val testConf = testConfiguration(dataSourceProperties)
        assertEquals("jdbc:sqlserver://localhost:10433;databaseName=perftesting;sendStringParametersAsUnicode=false", testConf.dataSourceProperties.getProperty(DataSourceConfigTag.DATA_SOURCE_URL))
        HikariConfig(testConf.dataSourceProperties)
    }

    @Test
    fun `check crashShell flags helper`() {
        assertFalse { testConfiguration.copy(sshd = null).shouldStartSSHDaemon() }
        assertTrue { testConfiguration.copy(sshd = SSHDConfiguration(1234)).shouldStartSSHDaemon() }
        assertFalse { testConfiguration.copy(noLocalShell = true).shouldStartLocalShell() }
        assertFalse { testConfiguration.copy(noLocalShell = false, devMode = false).shouldStartLocalShell() }
        assertFalse { testConfiguration.copy(noLocalShell = false, devMode = true).shouldStartLocalShell() }
        assertFalse { testConfiguration.copy(noLocalShell = true).shouldInitCrashShell() }
        assertFalse { testConfiguration.copy(sshd = null).shouldInitCrashShell() }
        assertFalse { testConfiguration.copy(noLocalShell = true, sshd = null).shouldInitCrashShell() }
    }

    private fun configDebugOptions(devMode: Boolean, devModeOptions: DevModeOptions?): NodeConfiguration {
        return testConfiguration.copy(devMode = devMode, devModeOptions = devModeOptions)
    }

    private fun testConfiguration(dataSourceProperties: Properties): NodeConfigurationImpl {
        return testConfiguration.copy(dataSourceProperties = dataSourceProperties)
    }

    private val testConfiguration = testNodeConfiguration()

    private fun testNodeConfiguration(): NodeConfigurationImpl {
        val baseDirectory = Paths.get(".")
        val keyStorePassword = "cordacadevpass"
        val trustStorePassword = "trustpass"
        val rpcSettings = NodeRpcSettings(
                address = NetworkHostAndPort("localhost", 1),
                adminAddress = NetworkHostAndPort("localhost", 2),
                standAloneBroker = false,
                useSsl = false,
                ssl = SslOptions(baseDirectory / "certificates", keyStorePassword, trustStorePassword))
        return NodeConfigurationImpl(
                baseDirectory = baseDirectory,
                myLegalName = ALICE_NAME,
                emailAddress = "",
                keyStorePassword = keyStorePassword,
                trustStorePassword = trustStorePassword,
                dataSourceProperties = makeTestDataSourceProperties(ALICE_NAME.organisation),
                rpcUsers = emptyList(),
                verifierType = VerifierType.InMemory,
                p2pAddress = NetworkHostAndPort("localhost", 0),
                messagingServerAddress = null,
                notary = null,
                certificateChainCheckPolicies = emptyList(),
                devMode = true,
                noLocalShell = false,
<<<<<<< HEAD
                rpcSettings = rpcSettings,
                relay = null,
                enterpriseConfiguration = EnterpriseConfiguration((MutualExclusionConfiguration(false, "", 20000, 40000)))
=======
                rpcSettings = rpcSettings
>>>>>>> 54a6fd0e
        )
    }
}<|MERGE_RESOLUTION|>--- conflicted
+++ resolved
@@ -13,11 +13,8 @@
 import com.zaxxer.hikari.HikariConfig
 import net.corda.core.internal.div
 import net.corda.core.utilities.NetworkHostAndPort
-<<<<<<< HEAD
 import net.corda.tools.shell.SSHDConfiguration
 import net.corda.nodeapi.internal.persistence.CordaPersistence.DataSourceConfigTag
-=======
->>>>>>> 54a6fd0e
 import net.corda.testing.core.ALICE_NAME
 import net.corda.testing.node.MockServices.Companion.makeTestDataSourceProperties
 import net.corda.tools.shell.SSHDConfiguration
@@ -122,13 +119,9 @@
                 certificateChainCheckPolicies = emptyList(),
                 devMode = true,
                 noLocalShell = false,
-<<<<<<< HEAD
                 rpcSettings = rpcSettings,
                 relay = null,
                 enterpriseConfiguration = EnterpriseConfiguration((MutualExclusionConfiguration(false, "", 20000, 40000)))
-=======
-                rpcSettings = rpcSettings
->>>>>>> 54a6fd0e
         )
     }
 }