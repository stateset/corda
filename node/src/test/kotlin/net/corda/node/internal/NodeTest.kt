--- conflicted
+++ resolved
@@ -68,13 +68,8 @@
 
     @Test
     fun `generateAndSaveNodeInfo works`() {
-<<<<<<< HEAD
-        val configuration = createConfig()
+        val configuration = createConfig(ALICE_NAME)
         val info = VersionInfo(789, "3.0", "SNAPSHOT", "R3")
-=======
-        val configuration = createConfig(ALICE_NAME)
-        val platformVersion = 789
->>>>>>> 999ee498
         configureDatabase(configuration.dataSourceProperties, configuration.database, { null }, { null }).use { database ->
             val node = Node(configuration, info, initialiseSerialization = false)
             assertEquals(node.generateNodeInfo(), node.generateNodeInfo())  // Node info doesn't change (including the serial)
