--- conflicted
+++ resolved
@@ -90,11 +90,7 @@
 @RunWith(Parameterized::class)
 class TwoPartyTradeFlowTests(private val anonymous: Boolean) {
     companion object {
-<<<<<<< HEAD
-        private val cordappPackages = listOf("net.corda.finance.contracts", "net.corda.finance.schemas")
-=======
         private val cordappPackages = setOf("net.corda.finance.contracts")
->>>>>>> 94fb5a65
         @JvmStatic
         @Parameterized.Parameters(name = "Anonymous = {0}")
         fun data(): Collection<Boolean> = listOf(true, false)
