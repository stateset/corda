--- conflicted
+++ resolved
@@ -24,17 +24,12 @@
 import net.corda.node.services.config.NotaryConfig
 import net.corda.node.services.transactions.minClusterSize
 import net.corda.node.services.transactions.minCorrectReplicas
-<<<<<<< HEAD
-import net.corda.nodeapi.internal.NetworkParametersCopier
-import net.corda.nodeapi.internal.NotaryInfo
-import net.corda.nodeapi.internal.ServiceIdentityGenerator
-import net.corda.testing.*
-=======
 import net.corda.nodeapi.internal.ServiceIdentityGenerator
 import net.corda.nodeapi.internal.network.NotaryInfo
 import net.corda.testing.chooseIdentity
 import net.corda.nodeapi.internal.network.NetworkParametersCopier
->>>>>>> 00a5e3db
+import net.corda.testing.IntegrationTest
+import net.corda.testing.IntegrationTestSchemas
 import net.corda.testing.common.internal.testNetworkParameters
 import net.corda.testing.contracts.DummyContract
 import net.corda.testing.node.MockNetwork
@@ -49,7 +44,6 @@
 import kotlin.test.assertEquals
 import kotlin.test.assertTrue
 
-<<<<<<< HEAD
 class BFTNotaryServiceTests : IntegrationTest() {
     companion object {
         @ClassRule @JvmField
@@ -58,16 +52,12 @@
     }
 
     private lateinit var mockNet: MockNetwork
-=======
-class BFTNotaryServiceTests {
-    private val mockNet = MockNetwork(emptyList())
->>>>>>> 00a5e3db
     private lateinit var notary: Party
     private lateinit var node: StartedNode<MockNode>
 
     @Before
     fun before() {
-        mockNet = MockNetwork()
+        mockNet = MockNetwork(emptyList())
         node = mockNet.createNode()
     }
     @After
