package net.corda.node

import net.corda.core.internal.PLATFORM_VERSION
import net.corda.testing.driver.DriverParameters
import net.corda.testing.driver.driver
import net.corda.testing.node.internal.FINANCE_CONTRACTS_CORDAPP
import net.corda.testing.node.internal.FINANCE_WORKFLOWS_CORDAPP
import org.junit.Test
import kotlin.test.assertEquals
import kotlin.test.assertTrue

class NodeRPCTests {
    private val CORDA_VERSION_REGEX = "\\d+(\\.\\d+)?(-\\w+)?".toRegex() // e.g. "5.0-SNAPSHOT"
<<<<<<< HEAD
    private val CORDA_VENDOR = "Corda Enterprise Edition"
=======
    private val CORDA_VENDOR_REGEX = "Corda (Open Source|Enterprise Edition)".toRegex()
>>>>>>> 49cda57c
    private val CORDAPPS = listOf(FINANCE_CONTRACTS_CORDAPP, FINANCE_WORKFLOWS_CORDAPP)
    private val CORDAPP_TYPES = setOf("Contract CorDapp", "Workflow CorDapp")
    private val CORDAPP_CONTRACTS_NAME_REGEX = "corda-finance-contracts-$CORDA_VERSION_REGEX".toRegex()
    private val CORDAPP_WORKFLOWS_NAME_REGEX = "corda-finance-workflows-$CORDA_VERSION_REGEX".toRegex()
    private val CORDAPP_SHORT_NAME = "Corda Finance Demo"
    private val CORDAPP_VENDOR = "R3"
    private val CORDAPP_LICENCE = "Open Source (Apache 2)"
    private val HEXADECIMAL_REGEX = "[0-9a-fA-F]+".toRegex()

    @Test
    fun `run nodeDiagnosticInfo`() {
        driver(DriverParameters(notarySpecs = emptyList(), cordappsForAllNodes = CORDAPPS, extraCordappPackagesToScan = emptyList())) {
            val nodeDiagnosticInfo = startNode().get().rpc.nodeDiagnosticInfo()
            assertTrue(nodeDiagnosticInfo.version.matches(CORDA_VERSION_REGEX))
            assertTrue(nodeDiagnosticInfo.revision.matches(HEXADECIMAL_REGEX))
            assertEquals(PLATFORM_VERSION, nodeDiagnosticInfo.platformVersion)
<<<<<<< HEAD
            assertEquals(CORDA_VENDOR, nodeDiagnosticInfo.vendor)
            nodeDiagnosticInfo.cordapps.forEach { println("${it.shortName} ${it.type}") }
=======
            assertTrue(nodeDiagnosticInfo.vendor.matches(CORDA_VENDOR_REGEX))
>>>>>>> 49cda57c
            assertEquals(CORDAPPS.size, nodeDiagnosticInfo.cordapps.size)
            assertEquals(CORDAPP_TYPES, nodeDiagnosticInfo.cordapps.map { it.type }.toSet())
            assertTrue(nodeDiagnosticInfo.cordapps.any { it.name.matches(CORDAPP_CONTRACTS_NAME_REGEX) })
            assertTrue(nodeDiagnosticInfo.cordapps.any { it.name.matches(CORDAPP_WORKFLOWS_NAME_REGEX) })
            val cordappInfo = nodeDiagnosticInfo.cordapps.first()
            assertEquals(CORDAPP_SHORT_NAME, cordappInfo.shortName)
            assertTrue(cordappInfo.version.all { it.isDigit() })
            assertEquals(CORDAPP_VENDOR, cordappInfo.vendor)
            assertEquals(CORDAPP_LICENCE, cordappInfo.licence)
            assertTrue(cordappInfo.minimumPlatformVersion <= PLATFORM_VERSION)
            assertTrue(cordappInfo.targetPlatformVersion <= PLATFORM_VERSION)
            assertTrue(cordappInfo.jarHash.toString().matches(HEXADECIMAL_REGEX))
        }
    }
}<|MERGE_RESOLUTION|>--- conflicted
+++ resolved
@@ -11,11 +11,7 @@
 
 class NodeRPCTests {
     private val CORDA_VERSION_REGEX = "\\d+(\\.\\d+)?(-\\w+)?".toRegex() // e.g. "5.0-SNAPSHOT"
-<<<<<<< HEAD
     private val CORDA_VENDOR = "Corda Enterprise Edition"
-=======
-    private val CORDA_VENDOR_REGEX = "Corda (Open Source|Enterprise Edition)".toRegex()
->>>>>>> 49cda57c
     private val CORDAPPS = listOf(FINANCE_CONTRACTS_CORDAPP, FINANCE_WORKFLOWS_CORDAPP)
     private val CORDAPP_TYPES = setOf("Contract CorDapp", "Workflow CorDapp")
     private val CORDAPP_CONTRACTS_NAME_REGEX = "corda-finance-contracts-$CORDA_VERSION_REGEX".toRegex()
@@ -32,12 +28,8 @@
             assertTrue(nodeDiagnosticInfo.version.matches(CORDA_VERSION_REGEX))
             assertTrue(nodeDiagnosticInfo.revision.matches(HEXADECIMAL_REGEX))
             assertEquals(PLATFORM_VERSION, nodeDiagnosticInfo.platformVersion)
-<<<<<<< HEAD
-            assertEquals(CORDA_VENDOR, nodeDiagnosticInfo.vendor)
+            assertTrue(nodeDiagnosticInfo.vendor.matches(CORDA_VENDOR_REGEX))
             nodeDiagnosticInfo.cordapps.forEach { println("${it.shortName} ${it.type}") }
-=======
-            assertTrue(nodeDiagnosticInfo.vendor.matches(CORDA_VENDOR_REGEX))
->>>>>>> 49cda57c
             assertEquals(CORDAPPS.size, nodeDiagnosticInfo.cordapps.size)
             assertEquals(CORDAPP_TYPES, nodeDiagnosticInfo.cordapps.map { it.type }.toSet())
             assertTrue(nodeDiagnosticInfo.cordapps.any { it.name.matches(CORDAPP_CONTRACTS_NAME_REGEX) })
