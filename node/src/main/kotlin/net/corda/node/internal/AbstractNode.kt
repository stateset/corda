--- conflicted
+++ resolved
@@ -690,10 +690,9 @@
     private fun makeCoreNotaryService(notaryConfig: NotaryConfig, database: CordaPersistence): NotaryService {
         val notaryKey = myNotaryIdentity?.owningKey ?: throw IllegalArgumentException("No notary identity initialized when creating a notary service")
         return notaryConfig.run {
-<<<<<<< HEAD
             when {
                 raft != null -> {
-                    val uniquenessProvider = RaftUniquenessProvider(configuration, database, services.monitoringService.metrics, raft)
+                    val uniquenessProvider = RaftUniquenessProvider(configuration, database, services.clock, services.monitoringService.metrics, raft)
                     (if (validating) ::RaftValidatingNotaryService else ::RaftNonValidatingNotaryService)(services, notaryKey, uniquenessProvider)
                 }
                 bftSMaRt != null -> {
@@ -704,16 +703,6 @@
                     (if (validating) ::MySQLValidatingNotaryService else ::MySQLNonValidatingNotaryService)(services, notaryKey, mysql, configuration.devMode)
                 }
                 else -> (if (validating) ::ValidatingNotaryService else ::SimpleNotaryService)(services, notaryKey)
-=======
-            if (raft != null) {
-                val uniquenessProvider = RaftUniquenessProvider(configuration, database, services.clock, services.monitoringService.metrics, raft)
-                (if (validating) ::RaftValidatingNotaryService else ::RaftNonValidatingNotaryService)(services, notaryKey, uniquenessProvider)
-            } else if (bftSMaRt != null) {
-                if (validating) throw IllegalArgumentException("Validating BFTSMaRt notary not supported")
-                BFTNonValidatingNotaryService(services, notaryKey, bftSMaRt, makeBFTCluster(notaryKey, bftSMaRt))
-            } else {
-                (if (validating) ::ValidatingNotaryService else ::SimpleNotaryService)(services, notaryKey)
->>>>>>> 64871ac0
             }
         }
     }
