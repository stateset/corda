package net.corda.node.internal

import com.codahale.metrics.MetricRegistry
import com.google.common.collect.MutableClassToInstanceMap
import com.google.common.util.concurrent.MoreExecutors
import net.corda.confidential.SwapIdentitiesFlow
import net.corda.confidential.SwapIdentitiesHandler
import net.corda.core.CordaException
import net.corda.core.concurrent.CordaFuture
import net.corda.core.context.InvocationContext
import net.corda.core.crypto.CompositeKey
import net.corda.core.crypto.DigitalSignature
import net.corda.core.crypto.SignedData
import net.corda.core.crypto.newSecureRandom
import net.corda.core.crypto.sign
import net.corda.core.flows.*
import net.corda.core.identity.CordaX500Name
import net.corda.core.identity.Party
import net.corda.core.identity.PartyAndCertificate
import net.corda.core.internal.*
import net.corda.core.internal.concurrent.map
import net.corda.core.internal.concurrent.openFuture
import net.corda.core.messaging.*
import net.corda.core.node.*
import net.corda.core.node.services.*
import net.corda.core.serialization.*
import net.corda.core.transactions.SignedTransaction
import net.corda.core.utilities.NetworkHostAndPort
import net.corda.core.utilities.debug
import net.corda.core.utilities.getOrThrow
import net.corda.lazyhub.LazyHub
import net.corda.lazyhub.MutableLazyHub
import net.corda.lazyhub.lazyHub
import net.corda.node.VersionInfo
import net.corda.node.internal.classloading.requireAnnotation
import net.corda.node.internal.cordapp.CordappLoader
import net.corda.node.internal.cordapp.CordappProviderImpl
import net.corda.node.internal.cordapp.CordappProviderInternal
import net.corda.node.services.ContractUpgradeHandler
import net.corda.node.services.FinalityHandler
import net.corda.node.services.NotaryChangeHandler
import net.corda.node.services.api.*
import net.corda.node.services.config.BFTSMaRtConfiguration
import net.corda.node.services.config.NodeConfiguration
import net.corda.node.services.config.NotaryConfig
import net.corda.node.services.config.configureWithDevSSLCertificate
import net.corda.node.services.events.NodeSchedulerService
import net.corda.node.services.events.ScheduledActivityObserver
import net.corda.node.services.identity.PersistentIdentityService
import net.corda.node.services.keys.PersistentKeyManagementService
import net.corda.node.services.messaging.MessagingService
import net.corda.node.services.network.*
import net.corda.node.services.persistence.*
import net.corda.node.services.schema.HibernateObserver
import net.corda.node.services.schema.NodeSchemaService
import net.corda.node.services.statemachine.*
import net.corda.node.services.transactions.*
import net.corda.node.services.upgrade.ContractUpgradeServiceImpl
import net.corda.node.services.vault.NodeVaultService
import net.corda.node.services.vault.VaultSoftLockManager
import net.corda.node.utilities.AffinityExecutor
import net.corda.nodeapi.internal.DevIdentityGenerator
import net.corda.nodeapi.internal.SignedNodeInfo
import net.corda.nodeapi.internal.crypto.KeyStoreWrapper
import net.corda.nodeapi.internal.crypto.X509CertificateFactory
import net.corda.nodeapi.internal.crypto.X509Utilities
import net.corda.nodeapi.internal.crypto.loadKeyStore
import net.corda.nodeapi.internal.network.NETWORK_PARAMS_FILE_NAME
import net.corda.nodeapi.internal.network.NetworkParameters
import net.corda.nodeapi.internal.network.verifiedNetworkMapCert
import net.corda.nodeapi.internal.persistence.*
import org.apache.activemq.artemis.utils.ReusableLatch
import org.hibernate.type.descriptor.java.JavaTypeDescriptorRegistry
import org.slf4j.Logger
import rx.Observable
import rx.Scheduler
import java.io.File
import java.io.IOException
import java.lang.management.ManagementFactory
import java.lang.reflect.InvocationTargetException
import java.security.KeyPair
import java.security.KeyStoreException
import java.security.PublicKey
import java.security.cert.X509Certificate
import java.sql.Connection
import java.time.Clock
import java.time.Duration
import java.util.*
import java.util.concurrent.ConcurrentHashMap
import java.util.concurrent.ExecutorService
import java.util.concurrent.TimeUnit.SECONDS
import kotlin.collections.set
import kotlin.reflect.KClass
import net.corda.core.crypto.generateKeyPair as cryptoGenerateKeyPair

/**
 * A base node implementation that can be customised either for production (with real implementations that do real
 * I/O), or a mock implementation suitable for unit test environments.
 *
 * Marked as SingletonSerializeAsToken to prevent the invisible reference to AbstractNode in the ServiceHub accidentally
 * sweeping up the Node into the Kryo checkpoint serialization via any flows holding a reference to ServiceHub.
 */
// TODO Log warning if this node is a notary but not one of the ones specified in the network parameters, both for core and custom

// In theory the NodeInfo for the node should be passed in, instead, however currently this is constructed by the
// AbstractNode. It should be possible to generate the NodeInfo outside of AbstractNode, so it can be passed in.
abstract class AbstractNode(val configuration: NodeConfiguration,
                            val platformClock: CordaClock,
                            protected val versionInfo: VersionInfo,
                            protected val cordappLoader: CordappLoader,
                            private val busyNodeLatch: ReusableLatch = ReusableLatch()) : SingletonSerializeAsToken() {

    private class StartedNodeImpl<out N : AbstractNode>(
            override val internals: N,
            services: ServiceHubInternalImpl,
            override val info: NodeInfo,
            override val checkpointStorage: CheckpointStorage,
            override val smm: StateMachineManager,
            override val attachments: NodeAttachmentService,
            override val network: MessagingService,
            override val database: CordaPersistence,
            override val rpcOps: CordaRPCOps,
            flowStarter: FlowStarter,
            override val notaryService: NotaryService?) : StartedNode<N> {
        override val services: StartedNodeServices = object : StartedNodeServices, ServiceHubInternal by services, FlowStarter by flowStarter {}
    }

    protected abstract val log: Logger

    // We will run as much stuff in this single thread as possible to keep the risk of thread safety bugs low during the
    // low-performance prototyping period.
    protected abstract val serverThread: AffinityExecutor

    protected lateinit var networkParameters: NetworkParameters
    private val cordappServices = MutableClassToInstanceMap.create<SerializeAsToken>()
    private val flowFactories = ConcurrentHashMap<Class<out FlowLogic<*>>, InitiatedFlowFactory<*>>()

    protected val services: ServiceHubInternal get() = _services
    private lateinit var _services: ServiceHubInternalImpl
    protected var myNotaryIdentity: PartyAndCertificate? = null
    private lateinit var checkpointStorage: CheckpointStorage
    private lateinit var tokenizableServices: List<Any>
    protected lateinit var attachments: NodeAttachmentService
    protected lateinit var network: MessagingService
    protected val runOnStop = ArrayList<() -> Any?>()
    private val _nodeReadyFuture = openFuture<Unit>()
    protected var networkMapClient: NetworkMapClient? = null
    /** Completes once the node has successfully registered with the network map service
     * or has loaded network map data from local database */
    val nodeReadyFuture: CordaFuture<Unit> get() = _nodeReadyFuture

    open val serializationWhitelists: List<SerializationWhitelist> by lazy {
        cordappLoader.cordapps.flatMap { it.serializationWhitelists }
    }

    /** Set to non-null once [start] has been successfully called. */
    open val started get() = _started
    @Volatile private var _started: StartedNode<AbstractNode>? = null

    /** The implementation of the [CordaRPCOps] interface used by this node. */
    open fun makeRPCOps(flowStarter: FlowStarter, database: CordaPersistence, smm: StateMachineManager): CordaRPCOps {
        return SecureCordaRPCOps(services, smm, database, flowStarter)
    }

    private fun initCertificate() {
        if (configuration.devMode) {
            log.warn("Corda node is running in dev mode.")
            configuration.configureWithDevSSLCertificate()
        }
        validateKeystore()
    }

    private inline fun signNodeInfo(nodeInfo: NodeInfo, sign: (PublicKey, SerializedBytes<NodeInfo>) -> DigitalSignature): SignedNodeInfo {
        // For now we exclude any composite identities, see [SignedNodeInfo]
        val owningKeys = nodeInfo.legalIdentities.map { it.owningKey }.filter { it !is CompositeKey }
        val serialised = nodeInfo.serialize()
        val signatures = owningKeys.map { sign(it, serialised) }
        return SignedNodeInfo(serialised, signatures)
    }

    open fun generateAndSaveNodeInfo(): NodeInfo {
        check(started == null) { "Node has already been started" }
        log.info("Generating nodeInfo ...")
        initCertificate()
        val schemaService = NodeSchemaService(cordappLoader.cordappSchemas)
        val (identity, identityKeyPair) = obtainIdentity(notaryConfig = null)
        return initialiseDatabasePersistence(schemaService, makeIdentityService(identity.certificate)) { database ->
            // TODO The fact that we need to specify an empty list of notaries just to generate our node info looks like
            // a code smell.
            val persistentNetworkMapCache = PersistentNetworkMapCache(database, notaries = emptyList())
            persistentNetworkMapCache.start()
            val (keyPairs, info) = initNodeInfo(persistentNetworkMapCache, identity, identityKeyPair)
            val signedNodeInfo = signNodeInfo(info) { publicKey, serialised ->
                val privateKey = keyPairs.single { it.public == publicKey }.private
                privateKey.sign(serialised.bytes)
            }
            NodeInfoWatcher.saveToFile(configuration.baseDirectory, signedNodeInfo)
            info
        }
    }

    protected open fun configure(lh: MutableLazyHub) {
        // TODO: Migrate classes and factories from start method.
    }

    fun generateDatabaseSchema(outputFile: String) {
        HikariDataSource(HikariConfig(configuration.dataSourceProperties)).use { dataSource ->
            val jdbcUrl = configuration.dataSourceProperties.getProperty("url", "")
            SchemaMigration(cordappLoader.cordappSchemas, dataSource, !isH2Database(jdbcUrl), configuration.database).generateMigrationScript(File(outputFile))
        }
    }

    fun runDbMigration() {
        HikariDataSource(HikariConfig(configuration.dataSourceProperties)).use { dataSource ->
            val jdbcUrl = configuration.dataSourceProperties.getProperty("url", "")
            SchemaMigration(cordappLoader.cordappSchemas, dataSource, !isH2Database(jdbcUrl), configuration.database).runMigration()
        }
    }

    open fun start(): StartedNode<AbstractNode> {
        check(started == null) { "Node has already been started" }
        log.info("Node starting up ...")
        initCertificate()
        val schemaService = NodeSchemaService(cordappLoader.cordappSchemas)
        val (identity, identityKeyPair) = obtainIdentity(notaryConfig = null)
        val lh = lazyHub()
        configure(lh)
        val identityService = makeIdentityService(identity.certificate)
        lh.obj(identityService)
        networkMapClient = configuration.compatibilityZoneURL?.let { NetworkMapClient(it, identityService.trustRoot) }
        retrieveNetworkParameters(identityService.trustRoot)
        // Do all of this in a database transaction so anything that might need a connection has one.
        val (startedImpl, schedulerService) = initialiseDatabasePersistence(schemaService, identityService) { database ->
            lh.obj(database)
            val networkMapCache = NetworkMapCacheImpl(PersistentNetworkMapCache(database, networkParameters.notaries).start(), identityService)
            val (keyPairs, info) = initNodeInfo(networkMapCache, identity, identityKeyPair)
            lh.obj(info)
            identityService.loadIdentities(info.legalIdentitiesAndCerts)
            val transactionStorage = makeTransactionStorage(database, configuration.transactionCacheSizeBytes)
            val nodeServices = makeServices(lh, keyPairs, schemaService, transactionStorage, database, info, identityService, networkMapCache)
            val mutualExclusionConfiguration = configuration.enterpriseConfiguration.mutualExclusionConfiguration
            if (mutualExclusionConfiguration.on) {
                RunOnceService(database, mutualExclusionConfiguration.machineName,
                        ManagementFactory.getRuntimeMXBean().name.split("@")[0],
                        mutualExclusionConfiguration.updateInterval, mutualExclusionConfiguration.waitInterval).start()
            }
            val notaryService = makeNotaryService(nodeServices, database)
            val smm = makeStateMachineManager(database)
            val flowLogicRefFactory = FlowLogicRefFactoryImpl(cordappLoader.appClassLoader)
            val flowStarter = FlowStarterImpl(serverThread, smm, flowLogicRefFactory)
            val schedulerService = NodeSchedulerService(
                    platformClock,
                    database,
                    flowStarter,
                    transactionStorage,
                    unfinishedSchedules = busyNodeLatch,
                    serverThread = serverThread,
                    flowLogicRefFactory = flowLogicRefFactory)
            if (serverThread is ExecutorService) {
                runOnStop += {
                    // We wait here, even though any in-flight messages should have been drained away because the
                    // server thread can potentially have other non-messaging tasks scheduled onto it. The timeout value is
                    // arbitrary and might be inappropriate.
                    MoreExecutors.shutdownAndAwaitTermination(serverThread as ExecutorService, 50, SECONDS)
                }
            }
            makeVaultObservers(schedulerService, database.hibernateConfig, smm, schemaService, flowLogicRefFactory)
            val rpcOps = makeRPCOps(flowStarter, database, smm)
            lh.obj(rpcOps)
            lh.getAll(Unit::class) // Run side-effects.
            installCoreFlows()
            val cordaServices = installCordaServices(flowStarter)
            tokenizableServices = nodeServices + cordaServices + schedulerService
            registerCordappFlows(smm)
            _services.rpcFlows += cordappLoader.cordapps.flatMap { it.rpcFlows }
            Pair(StartedNodeImpl(this, _services, info, checkpointStorage, smm, attachments, network, database, rpcOps, flowStarter, notaryService), schedulerService)
        }
        val networkMapUpdater = NetworkMapUpdater(services.networkMapCache,
                NodeInfoWatcher(configuration.baseDirectory, getRxIoScheduler(), Duration.ofMillis(configuration.additionalNodeInfoPollingFrequencyMsec)),
                networkMapClient,
                networkParameters.serialize().hash)
        runOnStop += networkMapUpdater::close

        networkMapUpdater.updateNodeInfo(services.myInfo) {
            signNodeInfo(it) { publicKey, serialised ->
                services.keyManagementService.sign(serialised.bytes, publicKey).withoutKey()
            }
        }
        networkMapUpdater.subscribeToNetworkMap()

        // If we successfully  loaded network data from database, we set this future to Unit.
        _nodeReadyFuture.captureLater(services.networkMapCache.nodeReady.map { Unit })

        return startedImpl.apply {
            database.transaction {
                smm.start(tokenizableServices)
                // Shut down the SMM so no Fibers are scheduled.
                runOnStop += { smm.stop(acceptableLiveFiberCountOnStop()) }
                schedulerService.start()
            }
            _started = this
        }
    }

    /**
     * Should be [rx.schedulers.Schedulers.io] for production,
     * or [rx.internal.schedulers.CachedThreadScheduler] (with shutdown registered with [runOnStop]) for shared-JVM testing.
     */
    protected abstract fun getRxIoScheduler(): Scheduler

    private fun initNodeInfo(networkMapCache: NetworkMapCacheBaseInternal,
                             identity: PartyAndCertificate,
                             identityKeyPair: KeyPair): Pair<Set<KeyPair>, NodeInfo> {
        val keyPairs = mutableSetOf(identityKeyPair)

        myNotaryIdentity = configuration.notary?.let {
            if (it.isClusterConfig) {
                val (notaryIdentity, notaryIdentityKeyPair) = obtainIdentity(it)
                keyPairs += notaryIdentityKeyPair
                notaryIdentity
            } else {
                // In case of a single notary service myNotaryIdentity will be the node's single identity.
                identity
            }
        }

        var info = NodeInfo(
                myAddresses(),
                setOf(identity, myNotaryIdentity).filterNotNull(),
                versionInfo.platformVersion,
                platformClock.instant().toEpochMilli()
        )
        // Check if we have already stored a version of 'our own' NodeInfo, this is to avoid regenerating it with
        // a different timestamp.
        networkMapCache.getNodesByLegalName(configuration.myLegalName).firstOrNull()?.let {
            if (info.copy(serial = it.serial) == it) {
                info = it
            }
        }
        return Pair(keyPairs, info)
    }

    protected abstract fun myAddresses(): List<NetworkHostAndPort>
    protected open fun makeStateMachineManager(database: CordaPersistence): StateMachineManager {
        return StateMachineManagerImpl(
                services,
                checkpointStorage,
                serverThread,
                database,
                newSecureRandom(),
                busyNodeLatch,
                cordappLoader.appClassLoader
        )
    }

    private class ServiceInstantiationException(cause: Throwable?) : CordaException("Service Instantiation Error", cause)

    private fun installCordaServices(flowStarter: FlowStarter): List<SerializeAsToken> {
        val loadedServices = cordappLoader.cordapps.flatMap { it.services }
        return filterServicesToInstall(loadedServices).mapNotNull {
            try {
                installCordaService(flowStarter, it)
            } catch (e: NoSuchMethodException) {
                log.error("${it.name}, as a Corda service, must have a constructor with a single parameter of type " +
                        ServiceHub::class.java.name)
                null
            } catch (e: ServiceInstantiationException) {
                log.error("Corda service ${it.name} failed to instantiate", e.cause)
                null
            } catch (e: Exception) {
                log.error("Unable to install Corda service ${it.name}", e)
                null
            }
        }
    }

    private fun filterServicesToInstall(loadedServices: List<Class<out SerializeAsToken>>): List<Class<out SerializeAsToken>> {
        val customNotaryServiceList = loadedServices.filter { isNotaryService(it) }
        if (customNotaryServiceList.isNotEmpty()) {
            if (configuration.notary?.custom == true) {
                require(customNotaryServiceList.size == 1) {
                    "Attempting to install more than one notary service: ${customNotaryServiceList.joinToString()}"
                }
            } else return loadedServices - customNotaryServiceList
        }
        return loadedServices
    }

    /**
     * If the [serviceClass] is a notary service, it will only be enable if the "custom" flag is set in
     * the notary configuration.
     */
    private fun isNotaryService(serviceClass: Class<*>) = NotaryService::class.java.isAssignableFrom(serviceClass)

    /**
     * This customizes the ServiceHub for each CordaService that is initiating flows
     */
    private class AppServiceHubImpl<T : SerializeAsToken>(private val serviceHub: ServiceHub, private val flowStarter: FlowStarter) : AppServiceHub, ServiceHub by serviceHub {
        lateinit var serviceInstance: T
        override fun <T> startTrackedFlow(flow: FlowLogic<T>): FlowProgressHandle<T> {
            val stateMachine = startFlowChecked(flow)
            return FlowProgressHandleImpl(
                    id = stateMachine.id,
                    returnValue = stateMachine.resultFuture,
                    progress = stateMachine.logic.track()?.updates ?: Observable.empty()
            )
        }

        override fun <T> startFlow(flow: FlowLogic<T>): FlowHandle<T> {
            val stateMachine = startFlowChecked(flow)
            return FlowHandleImpl(id = stateMachine.id, returnValue = stateMachine.resultFuture)
        }

        private fun <T> startFlowChecked(flow: FlowLogic<T>): FlowStateMachine<T> {
            val logicType = flow.javaClass
            require(logicType.isAnnotationPresent(StartableByService::class.java)) { "${logicType.name} was not designed for starting by a CordaService" }
            // TODO check service permissions
            // TODO switch from myInfo.legalIdentities[0].name to current node's identity as soon as available
            val context = InvocationContext.service(serviceInstance.javaClass.name, myInfo.legalIdentities[0].name)
            return flowStarter.startFlow(flow, context).getOrThrow()
        }

        override fun equals(other: Any?): Boolean {
            if (this === other) return true
            if (other !is AppServiceHubImpl<*>) return false
            return serviceHub == other.serviceHub
                    && flowStarter == other.flowStarter
                    && serviceInstance == other.serviceInstance
        }

        override fun hashCode() = Objects.hash(serviceHub, flowStarter, serviceInstance)
    }

    private fun <T : SerializeAsToken> installCordaService(flowStarter: FlowStarter, serviceClass: Class<T>): T {
        serviceClass.requireAnnotation<CordaService>()
        val service = try {
            val serviceContext = AppServiceHubImpl<T>(services, flowStarter)
            if (isNotaryService(serviceClass)) {
                check(myNotaryIdentity != null) { "Trying to install a notary service but no notary identity specified" }
                val constructor = serviceClass.getDeclaredConstructor(AppServiceHub::class.java, PublicKey::class.java).apply { isAccessible = true }
                serviceContext.serviceInstance = constructor.newInstance(serviceContext, myNotaryIdentity!!.owningKey)
                serviceContext.serviceInstance
            } else {
                try {
                    val extendedServiceConstructor = serviceClass.getDeclaredConstructor(AppServiceHub::class.java).apply { isAccessible = true }
                    serviceContext.serviceInstance = extendedServiceConstructor.newInstance(serviceContext)
                    serviceContext.serviceInstance
                } catch (ex: NoSuchMethodException) {
                    val constructor = serviceClass.getDeclaredConstructor(ServiceHub::class.java).apply { isAccessible = true }
                    log.warn("${serviceClass.name} is using legacy CordaService constructor with ServiceHub parameter. Upgrade to an AppServiceHub parameter to enable updated API features.")
                    constructor.newInstance(services)
                }
            }
        } catch (e: InvocationTargetException) {
            throw ServiceInstantiationException(e.cause)
        }
        cordappServices.putInstance(serviceClass, service)

        if (service is NotaryService) handleCustomNotaryService(service)

        log.info("Installed ${serviceClass.name} Corda service")
        return service
    }

    private fun handleCustomNotaryService(service: NotaryService) {
        runOnStop += service::stop
        service.start()
        installCoreFlow(NotaryFlow.Client::class, service::createServiceFlow)
    }

    private fun registerCordappFlows(smm: StateMachineManager) {
        cordappLoader.cordapps.flatMap { it.initiatedFlows }
                .forEach {
                    try {
                        registerInitiatedFlowInternal(smm, it, track = false)
                    } catch (e: NoSuchMethodException) {
                        log.error("${it.name}, as an initiated flow, must have a constructor with a single parameter " +
                                "of type ${Party::class.java.name}")
                    } catch (e: Exception) {
                        log.error("Unable to register initiated flow ${it.name}", e)
                    }
                }
    }

    internal fun <T : FlowLogic<*>> registerInitiatedFlow(smm: StateMachineManager, initiatedFlowClass: Class<T>): Observable<T> {
        return registerInitiatedFlowInternal(smm, initiatedFlowClass, track = true)
    }

    // TODO remove once not needed
    private fun deprecatedFlowConstructorMessage(flowClass: Class<*>): String {
        return "Installing flow factory for $flowClass accepting a ${Party::class.java.simpleName}, which is deprecated. " +
                "It should accept a ${FlowSession::class.java.simpleName} instead"
    }

    private fun <F : FlowLogic<*>> registerInitiatedFlowInternal(smm: StateMachineManager, initiatedFlow: Class<F>, track: Boolean): Observable<F> {
        val constructors = initiatedFlow.declaredConstructors.associateBy { it.parameterTypes.toList() }
        val flowSessionCtor = constructors[listOf(FlowSession::class.java)]?.apply { isAccessible = true }
        val ctor: (FlowSession) -> F = if (flowSessionCtor == null) {
            // Try to fallback to a Party constructor
            val partyCtor = constructors[listOf(Party::class.java)]?.apply { isAccessible = true }
            if (partyCtor == null) {
                throw IllegalArgumentException("$initiatedFlow must have a constructor accepting a ${FlowSession::class.java.name}")
            } else {
                log.warn(deprecatedFlowConstructorMessage(initiatedFlow))
            }
            { flowSession: FlowSession -> uncheckedCast(partyCtor.newInstance(flowSession.counterparty)) }
        } else {
            { flowSession: FlowSession -> uncheckedCast(flowSessionCtor.newInstance(flowSession)) }
        }
        val initiatingFlow = initiatedFlow.requireAnnotation<InitiatedBy>().value.java
        val (version, classWithAnnotation) = initiatingFlow.flowVersionAndInitiatingClass
        require(classWithAnnotation == initiatingFlow) {
            "${InitiatedBy::class.java.name} must point to ${classWithAnnotation.name} and not ${initiatingFlow.name}"
        }
        val flowFactory = InitiatedFlowFactory.CorDapp(version, initiatedFlow.appName, ctor)
        val observable = internalRegisterFlowFactory(smm, initiatingFlow, flowFactory, initiatedFlow, track)
        log.info("Registered ${initiatingFlow.name} to initiate ${initiatedFlow.name} (version $version)")
        return observable
    }

    internal fun <F : FlowLogic<*>> internalRegisterFlowFactory(smm: StateMachineManager,
                                                                initiatingFlowClass: Class<out FlowLogic<*>>,
                                                                flowFactory: InitiatedFlowFactory<F>,
                                                                initiatedFlowClass: Class<F>,
                                                                track: Boolean): Observable<F> {
        val observable = if (track) {
            smm.changes.filter { it is StateMachineManager.Change.Add }.map { it.logic }.ofType(initiatedFlowClass)
        } else {
            Observable.empty()
        }
        flowFactories[initiatingFlowClass] = flowFactory
        return observable
    }

    /**
     * Installs a flow that's core to the Corda platform. Unlike CorDapp flows which are versioned individually using
     * [InitiatingFlow.version], core flows have the same version as the node's platform version. To cater for backwards
     * compatibility [flowFactory] provides a second parameter which is the platform version of the initiating party.
     * @suppress
     */
    @VisibleForTesting
    fun installCoreFlow(clientFlowClass: KClass<out FlowLogic<*>>, flowFactory: (FlowSession) -> FlowLogic<*>) {
        require(clientFlowClass.java.flowVersionAndInitiatingClass.first == 1) {
            "${InitiatingFlow::class.java.name}.version not applicable for core flows; their version is the node's platform version"
        }
        flowFactories[clientFlowClass.java] = InitiatedFlowFactory.Core(flowFactory)
        log.debug { "Installed core flow ${clientFlowClass.java.name}" }
    }


    private fun installCoreFlows() {
        installCoreFlow(FinalityFlow::class, ::FinalityHandler)
        installCoreFlow(NotaryChangeFlow::class, ::NotaryChangeHandler)
        installCoreFlow(ContractUpgradeFlow.Initiate::class, ::ContractUpgradeHandler)
        installCoreFlow(SwapIdentitiesFlow::class, ::SwapIdentitiesHandler)
    }

    /**
     * Builds node internal, advertised, and plugin services.
     * Returns a list of tokenizable services to be added to the serialisation context.
     */
    private fun makeServices(lh: LazyHub, keyPairs: Set<KeyPair>, schemaService: SchemaService, transactionStorage: WritableTransactionStorage, database: CordaPersistence, info: NodeInfo, identityService: IdentityServiceInternal, networkMapCache: NetworkMapCacheInternal): MutableList<Any> {
        checkpointStorage = DBCheckpointStorage()
        val metrics = MetricRegistry()
        attachments = NodeAttachmentService(metrics)
        val cordappProvider = CordappProviderImpl(cordappLoader, attachments)
        val keyManagementService = makeKeyManagementService(identityService, keyPairs)
        _services = ServiceHubInternalImpl(
                identityService,
                keyManagementService,
                schemaService,
                transactionStorage,
                MonitoringService(metrics),
                cordappProvider,
                database,
                info,
                networkMapCache)
        network = lh[MessagingService::class] // TODO: Retire the lateinit var.
        val tokenizableServices = mutableListOf(attachments, network, services.vaultService,
                services.keyManagementService, services.identityService, platformClock,
                services.auditService, services.monitoringService, services.networkMapCache, services.schemaService,
                services.transactionVerifierService, services.validatedTransactions, services.contractUpgradeService,
                services, cordappProvider, this)
        return tokenizableServices
    }

    protected open fun makeTransactionStorage(database: CordaPersistence, transactionCacheSizeBytes: Long): WritableTransactionStorage = DBTransactionStorage(transactionCacheSizeBytes)
    private fun makeVaultObservers(schedulerService: SchedulerService, hibernateConfig: HibernateConfiguration, smm: StateMachineManager, schemaService: SchemaService, flowLogicRefFactory: FlowLogicRefFactory) {
        VaultSoftLockManager.install(services.vaultService, smm)
        ScheduledActivityObserver.install(services.vaultService, schedulerService, flowLogicRefFactory)
        HibernateObserver.install(services.vaultService.rawUpdates, hibernateConfig, schemaService)
    }

    @VisibleForTesting
    protected open fun acceptableLiveFiberCountOnStop(): Int = 0

    private fun validateKeystore() {
        val containCorrectKeys = try {
            // This will throw IOException if key file not found or KeyStoreException if keystore password is incorrect.
            val sslKeystore = loadKeyStore(configuration.sslKeystore, configuration.keyStorePassword)
            val identitiesKeystore = loadKeyStore(configuration.nodeKeystore, configuration.keyStorePassword)
            sslKeystore.containsAlias(X509Utilities.CORDA_CLIENT_TLS) && identitiesKeystore.containsAlias(X509Utilities.CORDA_CLIENT_CA)
        } catch (e: KeyStoreException) {
            log.warn("Certificate key store found but key store password does not match configuration.")
            false
        } catch (e: IOException) {
            false
        }
        require(containCorrectKeys) {
            "Identity certificate not found. " +
                    "Please either copy your existing identity key and certificate from another node, " +
                    "or if you don't have one yet, fill out the config file and run corda.jar --initial-registration. " +
                    "Read more at: https://docs.corda.net/permissioning.html"
        }

        // Check all cert path chain to the trusted root
        val sslKeystore = loadKeyStore(configuration.sslKeystore, configuration.keyStorePassword)
        val identitiesKeystore = loadKeyStore(configuration.nodeKeystore, configuration.keyStorePassword)
        val trustStore = loadKeyStore(configuration.trustStoreFile, configuration.trustStorePassword)
        val sslRoot = sslKeystore.getCertificateChain(X509Utilities.CORDA_CLIENT_TLS).last()
        val clientCARoot = identitiesKeystore.getCertificateChain(X509Utilities.CORDA_CLIENT_CA).last()
        val trustRoot = trustStore.getCertificate(X509Utilities.CORDA_ROOT_CA)

        require(sslRoot == trustRoot) { "TLS certificate must chain to the trusted root." }
        require(clientCARoot == trustRoot) { "Client CA certificate must chain to the trusted root." }
    }

    // Specific class so that MockNode can catch it.
    class DatabaseConfigurationException(msg: String) : CordaException(msg)

    protected open fun <T> initialiseDatabasePersistence(schemaService: SchemaService, identityService: IdentityService, insideTransaction: (CordaPersistence) -> T): T {
        val props = configuration.dataSourceProperties
        if (props.isNotEmpty()) {
            val database = configureDatabase(props, configuration.database, identityService, schemaService)
            // Now log the vendor string as this will also cause a connection to be tested eagerly.
<<<<<<< HEAD
            database.transaction {
                log.info("Connected to ${connection.metaData.databaseProductName} database.")
            }
=======
            logVendorString(database, log)
>>>>>>> ea57639a
            runOnStop += database::close
            return database.transaction {
                insideTransaction(database)
            }
        } else {
            throw DatabaseConfigurationException("There must be a database configured.")
        }
    }

    private fun makeNotaryService(tokenizableServices: MutableList<Any>, database: CordaPersistence): NotaryService? {
        return configuration.notary?.let {
            makeCoreNotaryService(it, database).also {
                tokenizableServices.add(it)
                runOnStop += it::stop
                installCoreFlow(NotaryFlow.Client::class, it::createServiceFlow)
                log.info("Running core notary: ${it.javaClass.name}")
                it.start()
            }
        }
    }

    open protected fun checkNetworkMapIsInitialized() {
        if (!services.networkMapCache.loadDBSuccess) {
            // TODO: There should be a consistent approach to configuration error exceptions.
            throw NetworkMapCacheEmptyException()
        }
    }

    protected open fun makeKeyManagementService(identityService: IdentityServiceInternal, keyPairs: Set<KeyPair>): KeyManagementService {
        return PersistentKeyManagementService(identityService, keyPairs)
    }

    private fun retrieveNetworkParameters(trustRoot: X509Certificate) {
        val networkParamsFile = configuration.baseDirectory / NETWORK_PARAMS_FILE_NAME

        networkParameters = if (networkParamsFile.exists()) {
            networkParamsFile.readAll().deserialize<SignedDataWithCert<NetworkParameters>>().verifiedNetworkMapCert(trustRoot)
        } else {
            log.info("No network-parameters file found. Expecting network parameters to be available from the network map.")
            val networkMapClient = checkNotNull(networkMapClient) {
                "Node hasn't been configured to connect to a network map from which to get the network parameters"
            }
            val (networkMap, _) = networkMapClient.getNetworkMap()
            val signedParams = networkMapClient.getNetworkParameters(networkMap.networkParameterHash)
            val verifiedParams = signedParams.verifiedNetworkMapCert(trustRoot)
            signedParams.serialize().open().copyTo(configuration.baseDirectory / NETWORK_PARAMS_FILE_NAME)
            verifiedParams
        }

        log.info("Loaded network parameters: $networkParameters")
        check(networkParameters.minimumPlatformVersion <= versionInfo.platformVersion) {
            "Node's platform version is lower than network's required minimumPlatformVersion"
        }
    }

    private fun makeCoreNotaryService(notaryConfig: NotaryConfig, database: CordaPersistence): NotaryService {
        val notaryKey = myNotaryIdentity?.owningKey ?: throw IllegalArgumentException("No notary identity initialized when creating a notary service")
        return notaryConfig.run {
            when {
                raft != null -> {
                    val uniquenessProvider = RaftUniquenessProvider(configuration, database, services.monitoringService.metrics, raft)
                    (if (validating) ::RaftValidatingNotaryService else ::RaftNonValidatingNotaryService)(services, notaryKey, uniquenessProvider)
                }
                bftSMaRt != null -> {
                    if (validating) throw IllegalArgumentException("Validating BFTSMaRt notary not supported")
                    BFTNonValidatingNotaryService(services, notaryKey, bftSMaRt, makeBFTCluster(notaryKey, bftSMaRt))
                }
                mysql != null -> {
                    (if (validating) ::MySQLValidatingNotaryService else ::MySQLNonValidatingNotaryService)(services, notaryKey, mysql, configuration.devMode)
                }
                else -> (if (validating) ::ValidatingNotaryService else ::SimpleNotaryService)(services, notaryKey)
            }
        }
    }

    protected open fun makeBFTCluster(notaryKey: PublicKey, bftSMaRtConfig: BFTSMaRtConfiguration): BFTSMaRt.Cluster {
        return object : BFTSMaRt.Cluster {
            override fun waitUntilAllReplicasHaveInitialized() {
                log.warn("A BFT replica may still be initializing, in which case the upcoming consensus change may cause it to spin.")
            }
        }
    }

    private fun makeIdentityService(identityCert: X509Certificate): PersistentIdentityService {
        val trustStore = KeyStoreWrapper(configuration.trustStoreFile, configuration.trustStorePassword)
        val caKeyStore = KeyStoreWrapper(configuration.nodeKeystore, configuration.keyStorePassword)
        val trustRoot = trustStore.getX509Certificate(X509Utilities.CORDA_ROOT_CA)
        val clientCa = caKeyStore.getCertificateAndKeyPair(X509Utilities.CORDA_CLIENT_CA)
        val caCertificates = arrayOf(identityCert, clientCa.certificate)
        return PersistentIdentityService(trustRoot, *caCertificates)
    }

    protected abstract fun makeTransactionVerifierService(): TransactionVerifierService

    open fun stop() {
        // TODO: We need a good way of handling "nice to have" shutdown events, especially those that deal with the
        // network, including unsubscribing from updates from remote services. Possibly some sort of parameter to stop()
        // to indicate "Please shut down gracefully" vs "Shut down now".
        // Meanwhile, we let the remote service send us updates until the acknowledgment buffer overflows and it
        // unsubscribes us forcibly, rather than blocking the shutdown process.

        // Run shutdown hooks in opposite order to starting
        for (toRun in runOnStop.reversed()) {
            toRun()
        }
        runOnStop.clear()
        _started = null
    }

    private fun obtainIdentity(notaryConfig: NotaryConfig?): Pair<PartyAndCertificate, KeyPair> {
        val keyStore = KeyStoreWrapper(configuration.nodeKeystore, configuration.keyStorePassword)

        val (id, singleName) = if (notaryConfig == null || !notaryConfig.isClusterConfig) {
            // Node's main identity or if it's a single node notary
            Pair(DevIdentityGenerator.NODE_IDENTITY_ALIAS_PREFIX, configuration.myLegalName)
        } else {
            // The node is part of a distributed notary whose identity must already be generated beforehand.
            Pair(DevIdentityGenerator.DISTRIBUTED_NOTARY_ALIAS_PREFIX, null)
        }
        // TODO: Integrate with Key management service?
        val privateKeyAlias = "$id-private-key"

        if (!keyStore.containsAlias(privateKeyAlias)) {
            singleName ?: throw IllegalArgumentException(
                    "Unable to find in the key store the identity of the distributed notary ($id) the node is part of")
            // TODO: Remove use of [IdentityGenerator.generateToDisk].
            log.info("$privateKeyAlias not found in key store ${configuration.nodeKeystore}, generating fresh key!")
            keyStore.storeLegalIdentity(singleName, privateKeyAlias, generateKeyPair())
        }

        val (x509Cert, keyPair) = keyStore.getCertificateAndKeyPair(privateKeyAlias)

        // TODO: Use configuration to indicate composite key should be used instead of public key for the identity.
        val compositeKeyAlias = "$id-composite-key"
        val certificates = if (keyStore.containsAlias(compositeKeyAlias)) {
            // Use composite key instead if it exists
            val certificate = keyStore.getCertificate(compositeKeyAlias)
            // We have to create the certificate chain for the composite key manually, this is because we don't have a keystore
            // provider that understand compositeKey-privateKey combo. The cert chain is created using the composite key certificate +
            // the tail of the private key certificates, as they are both signed by the same certificate chain.
            listOf(certificate) + keyStore.getCertificateChain(privateKeyAlias).drop(1)
        } else {
            keyStore.getCertificateChain(privateKeyAlias).let {
                check(it[0] == x509Cert) { "Certificates from key store do not line up!" }
                it.asList()
            }
        }

        val nodeCert = certificates[0] as? X509Certificate ?: throw ConfigurationException("Node certificate must be an X.509 certificate")
        val subject = CordaX500Name.build(nodeCert.subjectX500Principal)
        // TODO Include the name of the distributed notary, which the node is part of, in the notary config so that we
        // can cross-check the identity we get from the key store
        if (singleName != null && subject != singleName) {
            throw ConfigurationException("The name '$singleName' for $id doesn't match what's in the key store: $subject")
        }

        val certPath = X509CertificateFactory().generateCertPath(certificates)
        return Pair(PartyAndCertificate(certPath), keyPair)
    }

    protected open fun generateKeyPair() = cryptoGenerateKeyPair()
    protected open fun makeVaultService(keyManagementService: KeyManagementService, stateLoader: StateLoader, hibernateConfig: HibernateConfiguration): VaultServiceInternal {
        return NodeVaultService(platformClock, keyManagementService, stateLoader, hibernateConfig)
    }

    private inner class ServiceHubInternalImpl(
            override val identityService: IdentityService,
            // Place the long term identity key in the KMS. Eventually, this is likely going to be separated again because
            // the KMS is meant for derived temporary keys used in transactions, and we're not supposed to sign things with
            // the identity key. But the infrastructure to make that easy isn't here yet.
            override val keyManagementService: KeyManagementService,
            override val schemaService: SchemaService,
            override val validatedTransactions: WritableTransactionStorage,
            override val monitoringService: MonitoringService,
            override val cordappProvider: CordappProviderInternal,
            override val database: CordaPersistence,
            override val myInfo: NodeInfo,
            override val networkMapCache: NetworkMapCacheInternal
    ) : SingletonSerializeAsToken(), ServiceHubInternal, StateLoader by validatedTransactions {
        override val rpcFlows = ArrayList<Class<out FlowLogic<*>>>()
        override val stateMachineRecordedTransactionMapping = DBTransactionMappingStorage()
        override val auditService = DummyAuditService()
        override val transactionVerifierService by lazy { makeTransactionVerifierService() }
        override val vaultService by lazy { makeVaultService(keyManagementService, validatedTransactions, database.hibernateConfig) }
        override val contractUpgradeService by lazy { ContractUpgradeServiceImpl() }
        override val attachments: AttachmentStorage get() = this@AbstractNode.attachments
        override val networkService: MessagingService get() = network
        override val clock: Clock get() = platformClock
        override val configuration: NodeConfiguration get() = this@AbstractNode.configuration
        override fun <T : SerializeAsToken> cordaService(type: Class<T>): T {
            require(type.isAnnotationPresent(CordaService::class.java)) { "${type.name} is not a Corda service" }
            return cordappServices.getInstance(type) ?: throw IllegalArgumentException("Corda service ${type.name} does not exist")
        }

        override fun getFlowFactory(initiatingFlowClass: Class<out FlowLogic<*>>): InitiatedFlowFactory<*>? {
            return flowFactories[initiatingFlowClass]
        }

        override fun recordTransactions(statesToRecord: StatesToRecord, txs: Iterable<SignedTransaction>) {
            database.transaction {
                super.recordTransactions(statesToRecord, txs)
            }
        }

        override fun jdbcSession(): Connection = database.createSession()
    }
}

@VisibleForTesting
internal fun logVendorString(database: CordaPersistence, log: Logger) {
    database.transaction {
        log.info("Connected to ${connection.metaData.databaseProductName} database.")
    }
}

internal class FlowStarterImpl(private val serverThread: AffinityExecutor, private val smm: StateMachineManager, private val flowLogicRefFactory: FlowLogicRefFactory) : FlowStarter {
    override fun <T> startFlow(logic: FlowLogic<T>, context: InvocationContext): CordaFuture<FlowStateMachine<T>> {
        return serverThread.fetchFrom { smm.startFlow(logic, context) }
    }

    override fun <T> invokeFlowAsync(
            logicType: Class<out FlowLogic<T>>,
            context: InvocationContext,
            vararg args: Any?): CordaFuture<FlowStateMachine<T>> {
        val logicRef = flowLogicRefFactory.createForRPC(logicType, *args)
        val logic: FlowLogic<T> = uncheckedCast(flowLogicRefFactory.toFlowLogic(logicRef))
        return startFlow(logic, context)
    }
}

class ConfigurationException(message: String) : CordaException(message)

/**
 * Thrown when a node is about to start and its network map cache doesn't contain any node.
 */
internal class NetworkMapCacheEmptyException : Exception()

fun configureDatabase(hikariProperties: Properties,
                      databaseConfig: DatabaseConfig,
                      identityService: IdentityService,
                      schemaService: SchemaService = NodeSchemaService()): CordaPersistence {
    // Register the AbstractPartyDescriptor so Hibernate doesn't warn when encountering AbstractParty. Unfortunately
    // Hibernate warns about not being able to find a descriptor if we don't provide one, but won't use it by default
    // so we end up providing both descriptor and converter. We should re-examine this in later versions to see if
    // either Hibernate can be convinced to stop warning, use the descriptor by default, or something else.
    JavaTypeDescriptorRegistry.INSTANCE.addDescriptor(AbstractPartyDescriptor(identityService))
<<<<<<< HEAD
    val config = HikariConfig(dataSourceProperties)
    val dataSource = HikariDataSource(config)

=======
    val dataSource = DataSourceFactory.createDataSource(hikariProperties)
>>>>>>> ea57639a
    val attributeConverters = listOf(AbstractPartyToX500NameAsStringConverter(identityService))

    val jdbcUrl = config.dataSourceProperties.getProperty("url", "")

    if (databaseConfig.runMigration) {
        SchemaMigration(schemaService.schemaOptions.keys, dataSource, !isH2Database(jdbcUrl), databaseConfig).runMigration()
    }

    return CordaPersistence(dataSource, databaseConfig, schemaService.schemaOptions.keys, jdbcUrl, attributeConverters)
}<|MERGE_RESOLUTION|>--- conflicted
+++ resolved
@@ -3,6 +3,8 @@
 import com.codahale.metrics.MetricRegistry
 import com.google.common.collect.MutableClassToInstanceMap
 import com.google.common.util.concurrent.MoreExecutors
+import com.zaxxer.hikari.HikariConfig
+import com.zaxxer.hikari.HikariDataSource
 import net.corda.confidential.SwapIdentitiesFlow
 import net.corda.confidential.SwapIdentitiesHandler
 import net.corda.core.CordaException
@@ -10,7 +12,6 @@
 import net.corda.core.context.InvocationContext
 import net.corda.core.crypto.CompositeKey
 import net.corda.core.crypto.DigitalSignature
-import net.corda.core.crypto.SignedData
 import net.corda.core.crypto.newSecureRandom
 import net.corda.core.crypto.sign
 import net.corda.core.flows.*
@@ -633,13 +634,7 @@
         if (props.isNotEmpty()) {
             val database = configureDatabase(props, configuration.database, identityService, schemaService)
             // Now log the vendor string as this will also cause a connection to be tested eagerly.
-<<<<<<< HEAD
-            database.transaction {
-                log.info("Connected to ${connection.metaData.databaseProductName} database.")
-            }
-=======
             logVendorString(database, log)
->>>>>>> ea57639a
             runOnStop += database::close
             return database.transaction {
                 insideTransaction(database)
@@ -886,16 +881,10 @@
     // so we end up providing both descriptor and converter. We should re-examine this in later versions to see if
     // either Hibernate can be convinced to stop warning, use the descriptor by default, or something else.
     JavaTypeDescriptorRegistry.INSTANCE.addDescriptor(AbstractPartyDescriptor(identityService))
-<<<<<<< HEAD
-    val config = HikariConfig(dataSourceProperties)
-    val dataSource = HikariDataSource(config)
-
-=======
     val dataSource = DataSourceFactory.createDataSource(hikariProperties)
->>>>>>> ea57639a
     val attributeConverters = listOf(AbstractPartyToX500NameAsStringConverter(identityService))
 
-    val jdbcUrl = config.dataSourceProperties.getProperty("url", "")
+    val jdbcUrl = hikariProperties.getProperty("dataSource.url", "")
 
     if (databaseConfig.runMigration) {
         SchemaMigration(schemaService.schemaOptions.keys, dataSource, !isH2Database(jdbcUrl), databaseConfig).runMigration()
