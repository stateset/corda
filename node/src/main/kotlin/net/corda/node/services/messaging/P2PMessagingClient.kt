--- conflicted
+++ resolved
@@ -167,11 +167,7 @@
     private val messageRedeliveryDelaySeconds = config.messageRedeliveryDelaySeconds.toLong()
     private val artemis = ArtemisMessagingClient(config, serverAddress, maxMessageSize)
     private val state = ThreadBox(InnerState())
-<<<<<<< HEAD
-=======
     private val knownQueues = Collections.newSetFromMap(ConcurrentHashMap<String, Boolean>())
-    private val handlers = CopyOnWriteArrayList<Handler>()
->>>>>>> e357a881
 
     private val handlers = ConcurrentHashMap<String, MessageHandler>()
 
