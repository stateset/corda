--- conflicted
+++ resolved
@@ -44,20 +44,15 @@
         val parseOptions = ConfigParseOptions.defaults()
         val defaultConfig = ConfigFactory.parseResources("reference.conf", parseOptions.setAllowMissing(false))
         val appConfig = ConfigFactory.parseFile(configFile.toFile(), parseOptions.setAllowMissing(allowMissingConfig))
-<<<<<<< HEAD
         val databaseConfig = ConfigFactory.parseResources(System.getProperty("custom.databaseProvider")+".conf", parseOptions.setAllowMissing(true))
-
-        val systemOverrides = systemProperties().cordaEntriesOnly()
-        val environmentOverrides = systemEnvironment().cordaEntriesOnly()
-        val finalConfig = configOverrides
-=======
 
         // Detect the underlying OS. If mac or windows non-server then we assume we're running in devMode. Unless specified otherwise.
         val smartDevMode = CordaSystemUtils.isOsMac() || (CordaSystemUtils.isOsWindows() && !CordaSystemUtils.getOsName().toLowerCase().contains("server"))
         val devModeConfig = ConfigFactory.parseMap(mapOf("devMode" to smartDevMode))
 
+        val systemOverrides = systemProperties().cordaEntriesOnly()
+        val environmentOverrides = systemEnvironment().cordaEntriesOnly()
         val finalConfig = configOf(
->>>>>>> 543491c7
                 // Add substitution values here
                 .withFallback(configOf("custom.nodeOrganizationName" to parseToDbSchemaFriendlyName(baseDirectory.fileName.toString()))) //for database integration tests
                 .withFallback(systemOverrides) //for database integration tests
@@ -119,11 +114,9 @@
         }
     }
 }
-<<<<<<< HEAD
 /** Parse a value to be database schema name friendly and removes the last part if it matches a port ("_" followed by at least 5 digits) */
 fun parseToDbSchemaFriendlyName(value: String) =
         value.replace(" ", "").replace("-", "_").replace(Regex("_\\d{5,}$"),"")
-=======
 
 /** This is generally covered by commons-lang. */
 object CordaSystemUtils {
@@ -135,5 +128,4 @@
     fun isOsMac() = getOsName().startsWith(MAC_PREFIX)
     fun isOsWindows() = getOsName().startsWith(WIN_PREFIX)
     fun getOsName() = System.getProperty(OS_NAME)
-}
->>>>>>> 543491c7
+}