--- conflicted
+++ resolved
@@ -100,15 +100,12 @@
      */
     @VisibleForTesting
     internal val contractStateTypeMappings = ConcurrentHashMap<String, MutableSet<String>>()
-<<<<<<< HEAD
 
     /**
      * This caches what states are in the vault for a particular transaction.
      */
     @VisibleForTesting
     internal val producedStatesMapping = InfrequentlyMutatedCache<SecureHash, BitSet>("NodeVaultService_producedStates", cacheFactory)
-=======
->>>>>>> 4e6edd01
 
     override fun start() {
         bootstrapContractStateTypes()
