package net.corda.node.services.vault

import co.paralleluniverse.fibers.Suspendable
import co.paralleluniverse.strands.Strand
import net.corda.core.contracts.*
import net.corda.core.crypto.SecureHash
import net.corda.core.crypto.containsAny
import net.corda.core.internal.*
import net.corda.core.messaging.DataFeed
import net.corda.core.node.ServicesForResolution
import net.corda.core.node.StatesToRecord
import net.corda.core.node.services.KeyManagementService
import net.corda.core.node.services.StatesNotAvailableException
import net.corda.core.node.services.Vault
import net.corda.core.node.services.Vault.ConstraintInfo.Companion.constraintInfo
import net.corda.core.node.services.VaultQueryException
import net.corda.core.node.services.vault.*
import net.corda.core.schemas.PersistentStateRef
import net.corda.core.serialization.SingletonSerializeAsToken
import net.corda.core.transactions.*
import net.corda.core.utilities.*
import net.corda.node.services.api.SchemaService
import net.corda.node.services.api.VaultServiceInternal
import net.corda.node.services.schema.PersistentStateService
import net.corda.node.services.statemachine.FlowStateMachineImpl
import net.corda.node.utilities.InfrequentlyMutatedCache
import net.corda.nodeapi.internal.persistence.*
import org.hibernate.Session
import rx.Observable
import rx.subjects.PublishSubject
import java.security.PublicKey
import java.time.Clock
import java.time.Instant
import java.util.*
import javax.persistence.Tuple
import javax.persistence.criteria.CriteriaBuilder
import javax.persistence.criteria.CriteriaUpdate
import javax.persistence.criteria.Predicate
import javax.persistence.criteria.Root

private fun CriteriaBuilder.executeUpdate(session: Session, configure: Root<*>.(CriteriaUpdate<*>) -> Any?) = createCriteriaUpdate(VaultSchemaV1.VaultStates::class.java).let { update ->
    update.from(VaultSchemaV1.VaultStates::class.java).run { configure(update) }
    session.createQuery(update).executeUpdate()
}

/**
 * The vault service handles storage, retrieval and querying of states.
 *
 * This class needs database transactions to be in-flight during method calls and init, and will throw exceptions if
 * this is not the case.
 *
 * TODO: keep an audit trail with time stamps of previously unconsumed states "as of" a particular point in time.
 */
class NodeVaultService(
        private val clock: Clock,
        private val keyManagementService: KeyManagementService,
        private val servicesForResolution: ServicesForResolution,
        private val database: CordaPersistence,
        private val schemaService: SchemaService,
        cacheFactory: NamedCacheFactory,
        private val appClassloader: ClassLoader
) : SingletonSerializeAsToken(), VaultServiceInternal {
    companion object {
        private val log = contextLogger()

        /**
         * Establish whether a given state is relevant to a node, given the node's public keys.
         *
         * A state is relevant if any of the participants (or the owner for ownable states) has an owning key matching one of this node's
         * public keys.
         */
        fun isRelevant(state: ContractState, myKeys: Set<PublicKey>): Boolean {
            val keysToCheck = when (state) {
                is OwnableState -> listOf(state.owner.owningKey)
                else -> state.participants.map { it.owningKey }
            }
            return keysToCheck.any { it.containsAny(myKeys) }
        }
    }

    private class InnerState {
        val _updatesPublisher = PublishSubject.create<Vault.Update<ContractState>>()!!
        val _rawUpdatesPublisher = PublishSubject.create<Vault.Update<ContractState>>()!!
        val _updatesInDbTx = _updatesPublisher.wrapWithDatabaseTransaction().asObservable()!!

        // For use during publishing only.
        val updatesPublisher: rx.Observer<Vault.Update<ContractState>> get() = _updatesPublisher.bufferUntilDatabaseCommit().tee(_rawUpdatesPublisher)
    }

    private val concurrentBox = ConcurrentBox(InnerState())
    private val criteriaBuilder: CriteriaBuilder by lazy { database.hibernateConfig.sessionFactoryForRegisteredSchemas.criteriaBuilder }
    private val persistentStateService = PersistentStateService(schemaService)

    /**
     * Maintain a list of contract state interfaces to concrete types stored in the vault
     * for usage in generic queries of type queryBy<LinearState> or queryBy<FungibleState<*>>
     */
    private val contractStateTypeMappings = mutableMapOf<String, MutableSet<String>>().toSynchronised()

    /**
     * This caches what states are in the vault for a particular transaction.
     */
    @VisibleForTesting
    internal val producedStatesMapping = InfrequentlyMutatedCache<SecureHash, BitSet>("NodeVaultService_producedStates", cacheFactory)

    override fun start() {
        bootstrapContractStateTypes()
        rawUpdates.subscribe { update ->
            (update.produced + update.references).forEach {
                val concreteType = it.state.data.javaClass
                log.trace { "State update of type: $concreteType" }
                val seen = contractStateTypeMappings.any { it.value.contains(concreteType.name) }
                if (!seen) {
                    val contractTypes = deriveContractTypes(concreteType)
                    contractTypes.map {
                        val contractStateType = contractStateTypeMappings.getOrPut(it.name) { mutableSetOf() }
                        contractStateType.add(concreteType.name)
                    }
                }
            }
        }
    }

    private fun saveStates(session: Session, states: Map<StateRef, StateAndRef<ContractState>>, now: Instant, produced: Boolean) {
        states.forEach { stateAndRef ->
            val stateOnly = stateAndRef.value.state.data
            val uuid = if (produced && stateOnly is FungibleState<*>) {
                FlowStateMachineImpl.currentStateMachine()?.id?.uuid?.toString()
            } else null
            if (uuid != null) {
                FlowStateMachineImpl.currentStateMachine()?.hasSoftLockedStates = true
                log.trace { "Reserving soft lock for flow id $uuid and state ${stateAndRef.key}" }
            }         // TODO: Optimise this.
            //
            // For EVERY state to be committed to the vault, this checks whether it is spendable by the recording
            // node. The behaviour is as follows:
            //
            // 1) All vault updates marked as RELEVANT will, of course, all have relevancy_status = 1 in the
            //    "vault_states" table.
            // 2) For ALL_VISIBLE updates, those which are not relevant according to the relevancy rules will have
            //    relevancy_status = 0 in the "vault_states" table.
            //
            // This is useful when it comes to querying for fungible states, when we do not want irrelevant states
            // included in the result.
            //
            // The same functionality could be obtained by passing in a list of participants to the vault query,
            // however this:
            //
            // * requires a join on the participants table which results in slow queries
            // * states may flip from being non-relevant to relevant
            // * it's more complicated for CorDapp developers
            //
            // Adding a new column in the "VaultStates" table was considered the best approach.
            val keys = stateOnly.participants.map { it.owningKey }
            val persistentStateRef = PersistentStateRef(stateAndRef.key)
            // This check is done to set the "relevancyStatus". When one performs a vault query, it is possible to return ALL states, ONLY
            // RELEVANT states or NOT relevant states.
            val isRelevant = isRelevant(stateOnly, keyManagementService.filterMyKeys(keys).toSet())
            val constraintInfo = Vault.ConstraintInfo(stateAndRef.value.state.constraint)
            // Save a row for each party in the state_party table.
            // TODO: Perhaps these can be stored in a batch?
            stateOnly.participants.groupBy { it.owningKey }.forEach { participants ->
                val persistentParty = VaultSchemaV1.PersistentParty(persistentStateRef, participants.value.first())
                session.save(persistentParty)
            }
            val stateToAdd = VaultSchemaV1.VaultStates(
                    notary = stateAndRef.value.state.notary,
                    contractStateClassName = stateAndRef.value.state.data.javaClass.name,
                    stateStatus = Vault.StateStatus.UNCONSUMED,
                    lockId = uuid,
                    lockUpdateTime = if (uuid == null) null else now,
                    recordedTime = clock.instant(),
                    relevancyStatus = if (isRelevant) Vault.RelevancyStatus.RELEVANT else Vault.RelevancyStatus.NOT_RELEVANT,
                    constraintType = constraintInfo.type(),
                    constraintData = constraintInfo.data()
            )
            stateToAdd.stateRef = persistentStateRef
            session.save(stateToAdd)
        }
    }

    private fun recordUpdate(update: Vault.Update<ContractState>): Vault.Update<ContractState> {
        if (!update.isEmpty()) {
            val producedStateRefs = update.produced.map { it.ref }
            val producedStateRefsMap = update.produced.associateBy { it.ref }
            val consumedStateRefs = update.consumed.map { it.ref }
            val referenceStateRefsMap = update.references.associateBy { it.ref }
            log.trace { "Removing $consumedStateRefs consumed contract states and adding $producedStateRefs produced contract states to the database." }

            val session = currentDBSession()
            val now = clock.instant()

            // Persist the outputs.
            saveStates(session, producedStateRefsMap, now, true)

            // Persist the reference states.
            saveStates(session, referenceStateRefsMap, now, false)
            // Invalidate the cached vault states for any newly produced reference states.
            referenceStateRefsMap.keys.map { it.txhash }.distinct().map { producedStatesMapping.invalidate(it) }

            // Persist the consumed inputs.
                if (consumedStateRefs.isNotEmpty()) {
                    // We have to do this so that the session does not hold onto the prior version of the states status.  i.e.
                    // it is not aware of this query.
                    session.flush()
                    session.clear()
                    val criteriaBuilder = session.criteriaBuilder
                    val updateQuery = criteriaBuilder.createCriteriaUpdate(VaultSchemaV1.VaultStates::class.java)
                    val root = updateQuery.from(VaultSchemaV1.VaultStates::class.java)
                    updateQuery.set(root.get<Vault.StateStatus>(VaultSchemaV1.VaultStates::stateStatus.name), Vault.StateStatus.CONSUMED)
                    updateQuery.set(root.get<Instant>(VaultSchemaV1.VaultStates::consumedTime.name), now)
                    updateQuery.set(root.get<String>(VaultSchemaV1.VaultStates::lockId.name), criteriaBuilder.nullLiteral(String::class.java))
                    updateQuery.where(root.get<PersistentStateRef>(VaultSchemaV1.VaultStates::stateRef.name).`in`(consumedStateRefs.map { PersistentStateRef(it) }))
                    session.createQuery(updateQuery).executeUpdate()
            }

        }
        return update
    }

    override val rawUpdates: Observable<Vault.Update<ContractState>>
        get() = concurrentBox.content._rawUpdatesPublisher

    override val updates: Observable<Vault.Update<ContractState>>
        get() = concurrentBox.content._updatesInDbTx

    /** Groups adjacent transactions into batches to generate separate net updates per transaction type. */
    override fun notifyAll(statesToRecord: StatesToRecord, txns: Iterable<CoreTransaction>) {
        if (statesToRecord == StatesToRecord.NONE || !txns.any()) {
            txns.forEach { producedStatesMapping.get(it.id) { BitSet(0) } }
            return
        }
        val batch = mutableListOf<CoreTransaction>()

        fun flushBatch() {
            val updates = makeUpdates(batch, statesToRecord)
            processAndNotify(updates)
            batch.clear()
        }

        for (tx in txns) {
            if (batch.isNotEmpty() && tx.javaClass != batch.last().javaClass) {
                flushBatch()
            }
            batch.add(tx)
        }
        flushBatch()
    }

    private fun makeUpdates(batch: Iterable<CoreTransaction>, statesToRecord: StatesToRecord): List<Vault.Update<ContractState>> {

        fun <T> withValidDeserialization(list: List<T>, txId: SecureHash): Map<Int, T> = (0 until list.size).mapNotNull { idx ->
            try {
                idx to list[idx]
            } catch (e: TransactionDeserialisationException) {
                // When resolving transaction dependencies we might encounter contracts we haven't installed locally.
                // This will cause a failure as we can't deserialize such states in the context of the `appClassloader`.
                // For now we ignore these states.
                // In the future we will use the AttachmentsClassloader to correctly deserialize and asses the relevancy.
                log.debug { "Could not deserialize state $idx from transaction $txId. Cause: $e" }
                null
            }
        }.toMap()

        // Returns only output states that can be deserialised successfully.
        fun WireTransaction.deserializableOutputStates(): Map<Int, TransactionState<ContractState>> = withValidDeserialization(this.outputs, this.id)

        // Returns only reference states that can be deserialised successfully.
        fun LedgerTransaction.deserializableRefStates(): Map<Int, StateAndRef<ContractState>> = withValidDeserialization(this.references, this.id)

        fun makeUpdate(tx: WireTransaction): Vault.Update<ContractState>? {
<<<<<<< HEAD
            val outputsBitSet = BitSet(tx.outputs.size)
=======
            val outputs: Map<Int, TransactionState<ContractState>> = tx.deserializableOutputStates()
>>>>>>> 6cd2e6eb
            val ourNewStates = when (statesToRecord) {
                StatesToRecord.NONE -> throw AssertionError("Should not reach here")
                StatesToRecord.ONLY_RELEVANT -> outputs.filter { (_, value) ->
                    isRelevant(value.data, keyManagementService.filterMyKeys(outputs.values.flatMap { it.data.participants.map { it.owningKey } }).toSet())
                }
<<<<<<< HEAD
                StatesToRecord.ALL_VISIBLE -> tx.outputs.withIndex()
            }.map {
                outputsBitSet[it.index] = true
                tx.outRef<ContractState>(it.index)
            }
            val cachedBitSet = producedStatesMapping.get(tx.id) { outputsBitSet }
            if (cachedBitSet != outputsBitSet) {
                // If any outputBitSet bits are not set in the cached value, invalidate.
                val intersection = outputsBitSet.clone() as BitSet
                intersection.and(cachedBitSet)
                if (intersection != outputsBitSet) {
                    // For some reason, we cached the vault entries for this transaction previously.
                    producedStatesMapping.invalidate(tx.id)
                }
            }
=======
                StatesToRecord.ALL_VISIBLE -> outputs
            }.map { (idx, _) -> tx.outRef<ContractState>(idx) }
>>>>>>> 6cd2e6eb

            // Retrieve all unconsumed states for this transaction's inputs
            val consumedStates = loadStatesWithVaultFilter(tx.inputs)

            // Is transaction irrelevant? If so, then we don't care about the reference states either.
            if (consumedStates.isEmpty() && ourNewStates.isEmpty()) {
                log.trace { "tx ${tx.id} was irrelevant to this vault, ignoring" }
                return null
            }

            // This list should only contain NEW states which we have not seen before as an output in another transaction. If we can't
            // obtain the references from the vault then the reference must be a state we have not seen before, therefore we should store it
            // in the vault. If StateToRecord is set to ALL_VISIBLE or ONLY_RELEVANT then we should store all of the previously unseen
            // states in the reference list. The assumption is that we might need to inspect them at some point if they were referred to
            // in the contracts of the input or output states. If states to record is none then we shouldn't record any reference states.
            val newReferenceStateAndRefs = if (tx.references.isEmpty()) {
                emptyList()
            } else {
                when (statesToRecord) {
                    StatesToRecord.NONE -> throw AssertionError("Should not reach here")
                    StatesToRecord.ALL_VISIBLE, StatesToRecord.ONLY_RELEVANT -> {
                        val notSeenReferences = tx.references - loadStatesWithVaultFilter(tx.references).map { it.ref }
                        // TODO: This is expensive - is there another way?
                        tx.toLedgerTransaction(servicesForResolution).deserializableRefStates()
                                .filter { (_, stateAndRef) -> stateAndRef.ref in notSeenReferences }
                                .values
                    }
                }
            }

            return Vault.Update(consumedStates.toSet(), ourNewStates.toSet(), references = newReferenceStateAndRefs.toSet())
        }

        fun resolveAndMakeUpdate(tx: CoreTransaction): Vault.Update<ContractState>? {
            // We need to resolve the full transaction here because outputs are calculated from inputs
            // We also can't do filtering beforehand, since for notary change transactions output encumbrance pointers
            // get recalculated based on input positions.
            val ltx: FullTransaction = when (tx) {
                is NotaryChangeWireTransaction -> tx.resolve(servicesForResolution, emptyList())
                is ContractUpgradeWireTransaction -> tx.resolve(servicesForResolution, emptyList())
                else -> throw IllegalArgumentException("Unsupported transaction type: ${tx.javaClass.name}")
            }
            val myKeys by lazy { keyManagementService.filterMyKeys(ltx.outputs.flatMap { it.data.participants.map { it.owningKey } }) }
            val (consumedStateAndRefs, producedStates) = ltx.inputs.zip(ltx.outputs).filter { (_, output) ->
                if (statesToRecord == StatesToRecord.ONLY_RELEVANT) {
                    isRelevant(output.data, myKeys.toSet())
                } else {
                    true
                }
            }.unzip()

            val producedStateAndRefs = producedStates.map { ltx.outRef<ContractState>(it.data) }
            if (consumedStateAndRefs.isEmpty() && producedStateAndRefs.isEmpty()) {
                log.trace { "tx ${tx.id} was irrelevant to this vault, ignoring" }
                return null
            }

            val referenceStateAndRefs = ltx.references

            val updateType = if (tx is ContractUpgradeWireTransaction) {
                Vault.UpdateType.CONTRACT_UPGRADE
            } else {
                Vault.UpdateType.NOTARY_CHANGE
            }
            return Vault.Update(consumedStateAndRefs.toSet(), producedStateAndRefs.toSet(), null, updateType, referenceStateAndRefs.toSet())
        }


        return batch.mapNotNull {
            if (it is WireTransaction) makeUpdate(it) else resolveAndMakeUpdate(it)
        }
    }

    private fun loadStatesWithVaultFilter(refs: Collection<StateRef>): Collection<StateAndRef<ContractState>> {
        val states = mutableSetOf<StateRef>()
        if (refs.isNotEmpty()) {
            // Eliminate any that we have cached.
            val uncachedTx = refs.groupBy { it.txhash }.filter {
                val cachedProduced = producedStatesMapping.getIfPresent(it.key)
                if (cachedProduced == null) {
                    true
                } else {
                    // Add to results.
                    states.addAll(it.value.filter { cachedProduced[it.index] })
                    false
                }
            }
            // If we have uncached, go and get those in a single query
            if (uncachedTx.isNotEmpty()) {
                // Select all rows with matching stateRefs
                val criteriaQuery = criteriaBuilder.createTupleQuery()
                val root = criteriaQuery.from(VaultSchemaV1.VaultStates::class.java)
                criteriaQuery.multiselect(root.get<PersistentStateRef>(VaultSchemaV1.VaultStates::stateRef.name))
                val txIds = uncachedTx.keys.map { it.toString() }
                val compositeKey = root.get<PersistentStateRef>(VaultSchemaV1.VaultStates::stateRef.name).get<String>(PersistentStateRef::txId.name)
                criteriaQuery.where(compositeKey.`in`(txIds))

                // prepare query for execution
                val session = currentDBSession()
                val query = session.createQuery(criteriaQuery)

                // execution.  For each transaction:
                query.resultList.map { it[0] as PersistentStateRef }.groupBy { it.txId }.forEach {
                    // Record what states were found, in the cache and the results.
                    val secureHash = SecureHash.parse(it.key)
                    val outputsBitSet = BitSet(0) // This is auto-expanded when setting higher bits.
                    states.addAll(it.value.map {
                        outputsBitSet[it.index] = true
                        StateRef(secureHash, it.index)
                    }.filter { it in refs })
                    // Cache the result for future lookups.
                    producedStatesMapping.get(secureHash) { outputsBitSet }
                }
            }
        }
        return servicesForResolution.loadStates(states)
    }

    private fun processAndNotify(updates: List<Vault.Update<ContractState>>) {
        if (updates.isEmpty()) return
        val netUpdate = updates.reduce { update1, update2 -> update1 + update2 }
        if (!netUpdate.isEmpty()) {
            recordUpdate(netUpdate)
            persistentStateService.persist(netUpdate.produced + netUpdate.references)
            // flowId was required by SoftLockManager to perform auto-registration of soft locks for new states
            val uuid = (Strand.currentStrand() as? FlowStateMachineImpl<*>)?.id?.uuid
            val vaultUpdate = if (uuid != null) netUpdate.copy(flowId = uuid) else netUpdate
            concurrentBox.concurrent {
                updatesPublisher.onNext(vaultUpdate)
            }
        }
    }

    override fun addNoteToTransaction(txnId: SecureHash, noteText: String) {
        database.transaction {
            val txnNoteEntity = VaultSchemaV1.VaultTxnNote(txnId.toString(), noteText)
            currentDBSession().save(txnNoteEntity)
        }
    }

    override fun getTransactionNotes(txnId: SecureHash): Iterable<String> {
        return database.transaction {
            val session = currentDBSession()
            val criteriaBuilder = session.criteriaBuilder
            val criteriaQuery = criteriaBuilder.createQuery(VaultSchemaV1.VaultTxnNote::class.java)
            val vaultStates = criteriaQuery.from(VaultSchemaV1.VaultTxnNote::class.java)
            val txIdPredicate = criteriaBuilder.equal(vaultStates.get<Vault.StateStatus>(VaultSchemaV1.VaultTxnNote::txId.name), txnId.toString())
            criteriaQuery.where(txIdPredicate)
            val results = session.createQuery(criteriaQuery).resultList
            results.asIterable().map { it.note ?: "" }
        }
    }

    @Throws(StatesNotAvailableException::class)
    override fun softLockReserve(lockId: UUID, stateRefs: NonEmptySet<StateRef>) {
        val softLockTimestamp = clock.instant()
        try {
            val session = currentDBSession()
            val criteriaBuilder = session.criteriaBuilder
            fun execute(configure: Root<*>.(CriteriaUpdate<*>, Array<Predicate>) -> Any?) = criteriaBuilder.executeUpdate(session) { update ->
                val persistentStateRefs = stateRefs.map { PersistentStateRef(it.txhash.bytes.toHexString(), it.index) }
                val compositeKey = get<PersistentStateRef>(VaultSchemaV1.VaultStates::stateRef.name)
                val stateRefsPredicate = criteriaBuilder.and(compositeKey.`in`(persistentStateRefs))
                configure(update, arrayOf(stateRefsPredicate))
            }

            val updatedRows = execute { update, commonPredicates ->
                val stateStatusPredication = criteriaBuilder.equal(get<Vault.StateStatus>(VaultSchemaV1.VaultStates::stateStatus.name), Vault.StateStatus.UNCONSUMED)
                val lockIdPredicate = criteriaBuilder.or(get<String>(VaultSchemaV1.VaultStates::lockId.name).isNull,
                        criteriaBuilder.equal(get<String>(VaultSchemaV1.VaultStates::lockId.name), lockId.toString()))
                update.set(get<String>(VaultSchemaV1.VaultStates::lockId.name), lockId.toString())
                update.set(get<Instant>(VaultSchemaV1.VaultStates::lockUpdateTime.name), softLockTimestamp)
                update.where(stateStatusPredication, lockIdPredicate, *commonPredicates)
            }
            if (updatedRows > 0 && updatedRows == stateRefs.size) {
                log.trace { "Reserving soft lock states for $lockId: $stateRefs" }
                FlowStateMachineImpl.currentStateMachine()?.hasSoftLockedStates = true
            } else {
                // revert partial soft locks
                val revertUpdatedRows = execute { update, commonPredicates ->
                    val lockIdPredicate = criteriaBuilder.equal(get<String>(VaultSchemaV1.VaultStates::lockId.name), lockId.toString())
                    val lockUpdateTime = criteriaBuilder.equal(get<Instant>(VaultSchemaV1.VaultStates::lockUpdateTime.name), softLockTimestamp)
                    update.set(get<String>(VaultSchemaV1.VaultStates::lockId.name), criteriaBuilder.nullLiteral(String::class.java))
                    update.where(lockUpdateTime, lockIdPredicate, *commonPredicates)
                }
                if (revertUpdatedRows > 0) {
                    log.trace { "Reverting $revertUpdatedRows partially soft locked states for $lockId" }
                }
                throw StatesNotAvailableException("Attempted to reserve $stateRefs for $lockId but only $updatedRows rows available")
            }
        } catch (e: Exception) {
            log.error("""soft lock update error attempting to reserve states for $lockId and $stateRefs")
                    $e.
                """)
            if (e.cause is StatesNotAvailableException) throw (e.cause as StatesNotAvailableException)
            throw e
        }
    }

    override fun softLockRelease(lockId: UUID, stateRefs: NonEmptySet<StateRef>?) {
        val softLockTimestamp = clock.instant()
        val session = currentDBSession()
        val criteriaBuilder = session.criteriaBuilder
        fun execute(configure: Root<*>.(CriteriaUpdate<*>, Array<Predicate>) -> Any?) = criteriaBuilder.executeUpdate(session) { update ->
            val stateStatusPredication = criteriaBuilder.equal(get<Vault.StateStatus>(VaultSchemaV1.VaultStates::stateStatus.name), Vault.StateStatus.UNCONSUMED)
            val lockIdPredicate = criteriaBuilder.equal(get<String>(VaultSchemaV1.VaultStates::lockId.name), lockId.toString())
            update.set<String>(get<String>(VaultSchemaV1.VaultStates::lockId.name), criteriaBuilder.nullLiteral(String::class.java))
            update.set(get<Instant>(VaultSchemaV1.VaultStates::lockUpdateTime.name), softLockTimestamp)
            configure(update, arrayOf(stateStatusPredication, lockIdPredicate))
        }
        if (stateRefs == null) {
            val update = execute { update, commonPredicates ->
                update.where(*commonPredicates)
            }
            if (update > 0) {
                log.trace { "Releasing $update soft locked states for $lockId" }
            }
        } else {
            try {
                val updatedRows = execute { update, commonPredicates ->
                    val persistentStateRefs = stateRefs.map { PersistentStateRef(it.txhash.bytes.toHexString(), it.index) }
                    val compositeKey = get<PersistentStateRef>(VaultSchemaV1.VaultStates::stateRef.name)
                    val stateRefsPredicate = criteriaBuilder.and(compositeKey.`in`(persistentStateRefs))
                    update.where(*commonPredicates, stateRefsPredicate)
                }
                if (updatedRows > 0) {
                    log.trace { "Releasing $updatedRows soft locked states for $lockId and stateRefs $stateRefs" }
                }
            } catch (e: Exception) {
                log.error("""soft lock update error attempting to release states for $lockId and $stateRefs")
                    $e.
                """)
                throw e
            }
        }
    }

    @Suspendable
    @Throws(StatesNotAvailableException::class)
    override fun <T : FungibleState<*>> tryLockFungibleStatesForSpending(
            lockId: UUID,
            eligibleStatesQuery: QueryCriteria,
            amount: Amount<*>,
            contractStateType: Class<out T>
    ): List<StateAndRef<T>> {
        if (amount.quantity == 0L) {
            return emptyList()
        }

        // Helper to unwrap the token from the Issued object if one exists.
        fun unwrapIssuedAmount(amount: Amount<*>): Any {
            val token = amount.token
            return when (token) {
                is Issued<*> -> token.product
                else -> token
            }
        }

        val unwrappedToken = unwrapIssuedAmount(amount)

        // Enrich QueryCriteria with additional default attributes (such as soft locks).
        // We only want to return RELEVANT states here.
        val sortAttribute = SortAttribute.Standard(Sort.CommonStateAttribute.STATE_REF)
        val sorter = Sort(setOf(Sort.SortColumn(sortAttribute, Sort.Direction.ASC)))
        val enrichedCriteria = QueryCriteria.VaultQueryCriteria(
                contractStateTypes = setOf(contractStateType),
                softLockingCondition = QueryCriteria.SoftLockingCondition(QueryCriteria.SoftLockingType.UNLOCKED_AND_SPECIFIED, listOf(lockId)),
                relevancyStatus = Vault.RelevancyStatus.RELEVANT
        )
        val results = queryBy(contractStateType, enrichedCriteria.and(eligibleStatesQuery), sorter)

        var claimedAmount = 0L
        val claimedStates = mutableListOf<StateAndRef<T>>()
        for (state in results.states) {
            // This method handles Amount<Issued<T>> in FungibleAsset and Amount<T> in FungibleState.
            val issuedAssetToken = unwrapIssuedAmount(state.state.data.amount)

            if (issuedAssetToken == unwrappedToken) {
                claimedStates += state
                claimedAmount += state.state.data.amount.quantity
                if (claimedAmount > amount.quantity) {
                    break
                }
            }
        }
        if (claimedStates.isEmpty() || claimedAmount < amount.quantity) {
            return emptyList()
        }
        softLockReserve(lockId, claimedStates.map { it.ref }.toNonEmptySet())
        return claimedStates
    }

    @Throws(VaultQueryException::class)
    override fun <T : ContractState> _queryBy(criteria: QueryCriteria, paging: PageSpecification, sorting: Sort, contractStateType: Class<out T>): Vault.Page<T> {
        try {
            return _queryBy(criteria, paging, sorting, contractStateType, false)
        } catch (e: VaultQueryException) {
            throw e
        } catch (e: Exception) {
            throw VaultQueryException("An error occurred while attempting to query the vault: ${e.message}", e)
        }
    }

    @Throws(VaultQueryException::class)
    private fun <T : ContractState> _queryBy(criteria: QueryCriteria, paging_: PageSpecification, sorting: Sort, contractStateType: Class<out T>, skipPagingChecks: Boolean): Vault.Page<T> {
        // We decrement by one if the client requests MAX_PAGE_SIZE, assuming they can not notice this because they don't have enough memory
        // to request `MAX_PAGE_SIZE` states at once.
        val paging = if (paging_.pageSize == Integer.MAX_VALUE) {
            paging_.copy(pageSize = Integer.MAX_VALUE - 1)
        } else {
            paging_
        }
        log.debug { "Vault Query for contract type: $contractStateType, criteria: $criteria, pagination: $paging, sorting: $sorting" }
        return database.transaction {
            // calculate total results where a page specification has been defined
            var totalStates = -1L
            if (!skipPagingChecks && !paging.isDefault) {
                val count = builder { VaultSchemaV1.VaultStates::recordedTime.count() }
                val countCriteria = QueryCriteria.VaultCustomQueryCriteria(count, Vault.StateStatus.ALL)
                val results = _queryBy(criteria.and(countCriteria), PageSpecification(), Sort(emptyList()), contractStateType, true)  // only skip pagination checks for total results count query
                totalStates = results.otherResults.last() as Long
            }

            val session = getSession()

            val criteriaQuery = criteriaBuilder.createQuery(Tuple::class.java)
            val queryRootVaultStates = criteriaQuery.from(VaultSchemaV1.VaultStates::class.java)

            // TODO: revisit (use single instance of parser for all queries)
            val criteriaParser = HibernateQueryCriteriaParser(contractStateType, contractStateTypeMappings, criteriaBuilder, criteriaQuery, queryRootVaultStates)

            // parse criteria and build where predicates
            criteriaParser.parse(criteria, sorting)

            // prepare query for execution
            val query = session.createQuery(criteriaQuery)

            // pagination checks
            if (!skipPagingChecks && !paging.isDefault) {
                // pagination
                if (paging.pageNumber < DEFAULT_PAGE_NUM) throw VaultQueryException("Page specification: invalid page number ${paging.pageNumber} [page numbers start from $DEFAULT_PAGE_NUM]")
                if (paging.pageSize < 1) throw VaultQueryException("Page specification: invalid page size ${paging.pageSize} [minimum is 1]")
                if (paging.pageSize > MAX_PAGE_SIZE) throw VaultQueryException("Page specification: invalid page size ${paging.pageSize} [maximum is $MAX_PAGE_SIZE]")
            }

            // For both SQLServer and PostgresSQL, firstResult must be >= 0. So we set a floor at 0.
            // TODO: This is a catch-all solution. But why is the default pageNumber set to be -1 in the first place?
            // Even if we set the default pageNumber to be 1 instead, that may not cover the non-default cases.
            // So the floor may be necessary anyway.
            query.firstResult = maxOf(0, (paging.pageNumber - 1) * paging.pageSize)
            val pageSize = paging.pageSize + 1
            query.maxResults = if (pageSize > 0) pageSize else Integer.MAX_VALUE // detection too many results, protected against overflow

            // execution
            val results = query.resultList

            // final pagination check (fail-fast on too many results when no pagination specified)
            if (!skipPagingChecks && paging.isDefault && results.size > DEFAULT_PAGE_SIZE) {
                throw VaultQueryException("There are ${results.size} results, which exceeds the limit of $DEFAULT_PAGE_SIZE for queries that do not specify paging. In order to retrieve these results, provide a `PageSpecification(pageNumber, pageSize)` to the method invoked.")
            }
            val statesAndRefs: MutableList<StateAndRef<T>> = mutableListOf()
            val statesMeta: MutableList<Vault.StateMetadata> = mutableListOf()
            val otherResults: MutableList<Any> = mutableListOf()
            val stateRefs = mutableSetOf<StateRef>()

            results.asSequence()
                    .forEachIndexed { index, result ->
                        if (result[0] is VaultSchemaV1.VaultStates) {
                            if (!paging.isDefault && index == paging.pageSize) // skip last result if paged
                                return@forEachIndexed
                            val vaultState = result[0] as VaultSchemaV1.VaultStates
                            val stateRef = StateRef(SecureHash.parse(vaultState.stateRef!!.txId), vaultState.stateRef!!.index)
                            stateRefs.add(stateRef)
                            statesMeta.add(Vault.StateMetadata(stateRef,
                                    vaultState.contractStateClassName,
                                    vaultState.recordedTime,
                                    vaultState.consumedTime,
                                    vaultState.stateStatus,
                                    vaultState.notary,
                                    vaultState.lockId,
                                    vaultState.lockUpdateTime,
                                    vaultState.relevancyStatus,
                                    constraintInfo(vaultState.constraintType, vaultState.constraintData)
                            ))
                        } else {
                            // TODO: improve typing of returned other results
                            log.debug { "OtherResults: ${Arrays.toString(result.toArray())}" }
                            otherResults.addAll(result.toArray().asList())
                        }
                    }
            if (stateRefs.isNotEmpty())
                statesAndRefs.addAll(uncheckedCast(servicesForResolution.loadStates(stateRefs)))

            Vault.Page(states = statesAndRefs, statesMetadata = statesMeta, stateTypes = criteriaParser.stateTypes, totalStatesAvailable = totalStates, otherResults = otherResults)
        }
    }

    /**
     * Returns a [DataFeed] containing the results of the provided query, along with the associated observable, containing any subsequent updates.
     *
     * Note that this method can be invoked concurrently with [NodeVaultService.notifyAll], which means there could be race conditions between reads
     * performed here and writes performed there. These are prevented, using the following approach:
     * - Observable updates emitted by [NodeVaultService.notifyAll] are buffered until the transaction's commit point
     *   This means that it's as if publication is performed, after the transaction is committed.
     * - Observable updates tracked by [NodeVaultService._trackBy] are buffered before the transaction (for the provided query) is open
     *   and until the client's subscription. So, it's as if the customer is subscribed to the observable before the read's transaction is open.
     *
     * The combination of the 2 conditions described above guarantee that there can be no possible interleaving, where some states are not observed in the query
     * (i.e. because read transaction opens, before write transaction is closed) and at the same time not included in the observable (i.e. because subscription
     * is done before the publication of updates). However, this guarantee cannot be provided, in cases where the client invokes [VaultService.trackBy] with an open
     * transaction.
     */
    @Throws(VaultQueryException::class)
    override fun <T : ContractState> _trackBy(criteria: QueryCriteria, paging: PageSpecification, sorting: Sort, contractStateType: Class<out T>): DataFeed<Vault.Page<T>, Vault.Update<T>> {
        return concurrentBox.exclusive {
            val updates: Observable<Vault.Update<T>> = uncheckedCast(_updatesPublisher.bufferUntilSubscribed())
            if (contextTransactionOrNull != null) {
                log.warn("trackBy is called with an already existing, open DB transaction. As a result, there might be states missing from both the snapshot and observable, included in the returned data feed, because of race conditions.")
            }
            val snapshotResults = _queryBy(criteria, paging, sorting, contractStateType)
            val snapshotStatesRefs = snapshotResults.statesMetadata.map { it.ref }.toSet()
            val snapshotConsumedStatesRefs = snapshotResults.statesMetadata.filter { it.consumedTime != null }
                    .map { it.ref }.toSet()
            val filteredUpdates = updates.filter { it.containsType(contractStateType, snapshotResults.stateTypes) }
                    .map { filterContractStates(it, contractStateType) }
                    .filter { !hasBeenSeen(it, snapshotStatesRefs, snapshotConsumedStatesRefs) }

            DataFeed(snapshotResults, filteredUpdates)
        }
    }

    private fun <T : ContractState> filterContractStates(update: Vault.Update<T>, contractStateType: Class<out T>) =
            update.copy(consumed = filterByContractState(contractStateType, update.consumed),
                    produced = filterByContractState(contractStateType, update.produced))

    private fun <T : ContractState> filterByContractState(contractStateType: Class<out T>, stateAndRefs: Set<StateAndRef<T>>) =
            stateAndRefs.filter { contractStateType.isAssignableFrom(it.state.data.javaClass) }.toSet()

    /**
     * Filters out updates that have been seen, aka being reflected in the query's result snapshot.
     *
     * An update is reflected in the snapshot, if both of the following conditions hold:
     * - all the states produced by the update are included in the snapshot (regardless of whether they are consumed).
     * - all the states consumed by the update are included in the snapshot, AND they are consumed.
     *
     * Note: An update can contain multiple transactions (with netting performed on them). As a result, some of these transactions
     *       can be included in the snapshot result, while some are not. In this case, since we are not capable of reverting the netting and doing
     *       partial exclusion, we decide to return some more updates, instead of losing them completely (not returning them either in
     *       the snapshot or in the observable).
     */
    private fun <T: ContractState> hasBeenSeen(update: Vault.Update<T>, snapshotStatesRefs: Set<StateRef>, snapshotConsumedStatesRefs: Set<StateRef>): Boolean {
        val updateProducedStatesRefs = update.produced.map { it.ref }.toSet()
        val updateConsumedStatesRefs = update.consumed.map { it.ref }.toSet()

        return snapshotStatesRefs.containsAll(updateProducedStatesRefs) && snapshotConsumedStatesRefs.containsAll(updateConsumedStatesRefs)
    }

    private fun getSession() = database.currentOrNew().session
    /**
     * Derive list from existing vault states and then incrementally update using vault observables
     */
    fun bootstrapContractStateTypes() {
        val criteria = criteriaBuilder.createQuery(String::class.java)
        val vaultStates = criteria.from(VaultSchemaV1.VaultStates::class.java)
        criteria.select(vaultStates.get("contractStateClassName")).distinct(true)
        val session = getSession()

        val query = session.createQuery(criteria)
        val results = query.resultList
        val distinctTypes = results.map { it }

        val unknownTypes = mutableSetOf<String>()
        distinctTypes.forEach { type ->
            val concreteType: Class<ContractState>? = try {
                uncheckedCast(Class.forName(type, true, appClassloader))
            } catch (e: ClassNotFoundException) {
                unknownTypes += type
                null
            }
            concreteType?.let {
                val contractTypes = deriveContractTypes(it)
                contractTypes.map {
                    val contractStateType = contractStateTypeMappings.getOrPut(it.name) { mutableSetOf() }
                    contractStateType.add(concreteType.name)
                }
            }
        }
        if (unknownTypes.isNotEmpty()) {
            log.warn("There are unknown contract state types in the vault, which will prevent these states from being used. The relevant CorDapps must be loaded for these states to be used. The types not on the classpath are ${unknownTypes.joinToString(", ", "[", "]")}.")
        }
    }

    private fun <T : ContractState> deriveContractTypes(clazz: Class<T>): Set<Class<T>> {
        val myTypes : MutableSet<Class<T>> = mutableSetOf()
        clazz.superclass?.let {
            if (!it.isInstance(Any::class)) {
                myTypes.add(uncheckedCast(it))
                myTypes.addAll(deriveContractTypes(uncheckedCast(it)))
            }
        }
        clazz.interfaces.forEach {
            if (it != ContractState::class.java) {
                myTypes.add(uncheckedCast(it))
                myTypes.addAll(deriveContractTypes(uncheckedCast(it)))
            }
        }
        return myTypes
    }
}<|MERGE_RESOLUTION|>--- conflicted
+++ resolved
@@ -269,18 +269,14 @@
         fun LedgerTransaction.deserializableRefStates(): Map<Int, StateAndRef<ContractState>> = withValidDeserialization(this.references, this.id)
 
         fun makeUpdate(tx: WireTransaction): Vault.Update<ContractState>? {
-<<<<<<< HEAD
+            val outputs: Map<Int, TransactionState<ContractState>> = tx.deserializableOutputStates()
             val outputsBitSet = BitSet(tx.outputs.size)
-=======
-            val outputs: Map<Int, TransactionState<ContractState>> = tx.deserializableOutputStates()
->>>>>>> 6cd2e6eb
             val ourNewStates = when (statesToRecord) {
                 StatesToRecord.NONE -> throw AssertionError("Should not reach here")
                 StatesToRecord.ONLY_RELEVANT -> outputs.filter { (_, value) ->
                     isRelevant(value.data, keyManagementService.filterMyKeys(outputs.values.flatMap { it.data.participants.map { it.owningKey } }).toSet())
                 }
-<<<<<<< HEAD
-                StatesToRecord.ALL_VISIBLE -> tx.outputs.withIndex()
+                StatesToRecord.ALL_VISIBLE -> outputs
             }.map {
                 outputsBitSet[it.index] = true
                 tx.outRef<ContractState>(it.index)
@@ -295,10 +291,6 @@
                     producedStatesMapping.invalidate(tx.id)
                 }
             }
-=======
-                StatesToRecord.ALL_VISIBLE -> outputs
-            }.map { (idx, _) -> tx.outRef<ContractState>(idx) }
->>>>>>> 6cd2e6eb
 
             // Retrieve all unconsumed states for this transaction's inputs
             val consumedStates = loadStatesWithVaultFilter(tx.inputs)
