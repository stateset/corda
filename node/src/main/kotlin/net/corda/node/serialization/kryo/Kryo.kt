package net.corda.node.serialization.kryo

import com.esotericsoftware.kryo.*
import com.esotericsoftware.kryo.factories.ReflectionSerializerFactory
import com.esotericsoftware.kryo.io.Input
import com.esotericsoftware.kryo.io.Output
import com.esotericsoftware.kryo.serializers.CompatibleFieldSerializer
import com.esotericsoftware.kryo.serializers.FieldSerializer
import com.esotericsoftware.kryo.util.MapReferenceResolver
import net.corda.core.DeleteForDJVM
import net.corda.core.contracts.PrivacySalt
import net.corda.core.crypto.Crypto
import net.corda.core.crypto.SecureHash
import net.corda.core.crypto.TransactionSignature
import net.corda.core.internal.LazyMappedList
import net.corda.core.internal.uncheckedCast
import net.corda.core.serialization.SerializeAsTokenContext
import net.corda.core.serialization.SerializedBytes
import net.corda.core.transactions.*
import net.corda.core.utilities.OpaqueBytes
import net.corda.serialization.internal.checkUseCase
import net.corda.core.utilities.SgxSupport
import net.corda.serialization.internal.serializationContextKey
import org.slf4j.Logger
import org.slf4j.LoggerFactory
import java.io.InputStream
import java.lang.reflect.InvocationTargetException
import java.security.PrivateKey
import java.security.PublicKey
import java.security.cert.CertPath
import java.security.cert.CertificateFactory
import java.security.cert.X509Certificate
import java.util.*
import javax.annotation.concurrent.ThreadSafe
import kotlin.reflect.KClass
import kotlin.reflect.KMutableProperty
import kotlin.reflect.KParameter
import kotlin.reflect.full.memberProperties
import kotlin.reflect.full.primaryConstructor
import kotlin.reflect.jvm.isAccessible
import kotlin.reflect.jvm.javaType

/**
 * Serialization utilities, using the Kryo framework with a custom serializer for immutable data classes and a dead
 * simple, totally non-extensible binary (sub)format. Used exclusively within Corda for checkpointing flows as
 * it will happily deserialise literally anything, including malicious streams that would reconstruct classes
 * in invalid states and thus violating system invariants. In the context of checkpointing a Java stack, this is
 * absolutely the functionality we desire, for a stable binary wire format and persistence technology, we have
 * the AMQP implementation.
 */

/**
 * A serializer that avoids writing the wrapper class to the byte stream, thus ensuring [SerializedBytes] is a pure
 * type safety hack.
 */
object SerializedBytesSerializer : Serializer<SerializedBytes<Any>>() {
    override fun write(kryo: Kryo, output: Output, obj: SerializedBytes<Any>) {
        output.writeVarInt(obj.size, true)
        obj.writeTo(output)
    }

    override fun read(kryo: Kryo, input: Input, type: Class<SerializedBytes<Any>>): SerializedBytes<Any> {
        return SerializedBytes(input.readBytes(input.readVarInt(true)))
    }
}

/**
 * Serializes properties and deserializes by using the constructor. This assumes that all backed properties are
 * set via the constructor and the class is immutable.
 */
class ImmutableClassSerializer<T : Any>(val klass: KClass<T>) : Serializer<T>() {
    val props by lazy { klass.memberProperties.sortedBy { it.name } }
    val propsByName by lazy { props.associateBy { it.name } }
    val constructor by lazy { klass.primaryConstructor!! }

    init {
<<<<<<< HEAD
        // Verify that this class is immutable (all properties are final).
        // We disable this check inside SGX as the reflection blows up.
        if (!SgxSupport.isInsideEnclave) {
            require(props.none { it is KMutableProperty<*> })
=======
        props.forEach {
            require(it !is KMutableProperty<*>) { "$it mutable property of class: ${klass} is unsupported" }
>>>>>>> cb9fc339
        }
    }

    // Just a utility to help us catch cases where nodes are running out of sync versions.
    private fun hashParameters(params: List<KParameter>): Int {
        return params.map {
            (it.name ?: "") + it.index.toString() + it.type.javaType.typeName
        }.hashCode()
    }

    override fun write(kryo: Kryo, output: Output, obj: T) {
        output.writeVarInt(constructor.parameters.size, true)
        output.writeInt(hashParameters(constructor.parameters))
        for (param in constructor.parameters) {
            val kProperty = propsByName[param.name!!]!!
            kProperty.isAccessible = true
            when (param.type.javaType.typeName) {
                "int" -> output.writeVarInt(kProperty.get(obj) as Int, true)
                "long" -> output.writeVarLong(kProperty.get(obj) as Long, true)
                "short" -> output.writeShort(kProperty.get(obj) as Int)
                "char" -> output.writeChar(kProperty.get(obj) as Char)
                "byte" -> output.writeByte(kProperty.get(obj) as Byte)
                "double" -> output.writeDouble(kProperty.get(obj) as Double)
                "float" -> output.writeFloat(kProperty.get(obj) as Float)
                "boolean" -> output.writeBoolean(kProperty.get(obj) as Boolean)
                else -> try {
                    kryo.writeClassAndObject(output, kProperty.get(obj))
                } catch (e: Exception) {
                    throw IllegalStateException("Failed to serialize ${param.name} in ${klass.qualifiedName}", e)
                }
            }
        }
    }

    override fun read(kryo: Kryo, input: Input, type: Class<T>): T {
        require(type.kotlin == klass)
        val numFields = input.readVarInt(true)
        val fieldTypeHash = input.readInt()

        // A few quick checks for data evolution. Note that this is not guaranteed to catch every problem! But it's
        // good enough for a prototype.
        if (numFields != constructor.parameters.size)
            throw KryoException("Mismatch between number of constructor parameters and number of serialised fields " +
                    "for ${klass.qualifiedName} ($numFields vs ${constructor.parameters.size})")
        if (fieldTypeHash != hashParameters(constructor.parameters))
            throw KryoException("Hashcode mismatch for parameter types for ${klass.qualifiedName}: unsupported type evolution has happened.")

        val args = arrayOfNulls<Any?>(numFields)
        var cursor = 0
        for (param in constructor.parameters) {
            args[cursor++] = when (param.type.javaType.typeName) {
                "int" -> input.readVarInt(true)
                "long" -> input.readVarLong(true)
                "short" -> input.readShort()
                "char" -> input.readChar()
                "byte" -> input.readByte()
                "double" -> input.readDouble()
                "float" -> input.readFloat()
                "boolean" -> input.readBoolean()
                else -> kryo.readClassAndObject(input)
            }
        }
        // If the constructor throws an exception, pass it through instead of wrapping it.
        return try {
            constructor.call(*args)
        } catch (e: InvocationTargetException) {
            throw e.cause!!
        }
    }
}

// TODO This is a temporary inefficient serializer for sending InputStreams through RPC. This may be done much more
// efficiently using Artemis's large message feature.
object InputStreamSerializer : Serializer<InputStream>() {
    override fun write(kryo: Kryo, output: Output, stream: InputStream) {
        val buffer = ByteArray(4096)
        while (true) {
            val numberOfBytesRead = stream.read(buffer)
            if (numberOfBytesRead != -1) {
                output.writeInt(numberOfBytesRead, true)
                output.writeBytes(buffer, 0, numberOfBytesRead)
            } else {
                output.writeInt(0, true)
                break
            }
        }
    }

    override fun read(kryo: Kryo, input: Input, type: Class<InputStream>): InputStream {
        val chunks = ArrayList<ByteArray>()
        while (true) {
            val chunk = input.readBytesWithLength()
            if (chunk.isEmpty()) {
                break
            } else {
                chunks.add(chunk)
            }
        }
        val flattened = ByteArray(chunks.sumBy { it.size })
        var offset = 0
        for (chunk in chunks) {
            System.arraycopy(chunk, 0, flattened, offset, chunk.size)
            offset += chunk.size
        }
        return flattened.inputStream()
    }

}

inline fun <T> Kryo.useClassLoader(cl: ClassLoader, body: () -> T): T {
    val tmp = this.classLoader ?: ClassLoader.getSystemClassLoader()
    this.classLoader = cl
    try {
        return body()
    } finally {
        this.classLoader = tmp
    }
}

fun Output.writeBytesWithLength(byteArray: ByteArray) {
    this.writeInt(byteArray.size, true)
    this.writeBytes(byteArray)
}

fun Input.readBytesWithLength(): ByteArray {
    val size = this.readInt(true)
    return this.readBytes(size)
}

/** A serialisation engine that knows how to deserialise code inside a sandbox */
@ThreadSafe
object WireTransactionSerializer : Serializer<WireTransaction>() {
    override fun write(kryo: Kryo, output: Output, obj: WireTransaction) {
        kryo.writeClassAndObject(output, obj.componentGroups)
        kryo.writeClassAndObject(output, obj.privacySalt)
    }

    override fun read(kryo: Kryo, input: Input, type: Class<WireTransaction>): WireTransaction {
        val componentGroups: List<ComponentGroup> = uncheckedCast(kryo.readClassAndObject(input))
        val privacySalt = kryo.readClassAndObject(input) as PrivacySalt
        return WireTransaction(componentGroups, privacySalt)
    }
}

@ThreadSafe
object NotaryChangeWireTransactionSerializer : Serializer<NotaryChangeWireTransaction>() {
    override fun write(kryo: Kryo, output: Output, obj: NotaryChangeWireTransaction) {
        kryo.writeClassAndObject(output, obj.serializedComponents)
    }

    override fun read(kryo: Kryo, input: Input, type: Class<NotaryChangeWireTransaction>): NotaryChangeWireTransaction {
        val components: List<OpaqueBytes> = uncheckedCast(kryo.readClassAndObject(input))
        return NotaryChangeWireTransaction(components)
    }
}

@ThreadSafe
object ContractUpgradeWireTransactionSerializer : Serializer<ContractUpgradeWireTransaction>() {
    override fun write(kryo: Kryo, output: Output, obj: ContractUpgradeWireTransaction) {
        kryo.writeClassAndObject(output, obj.serializedComponents)
        kryo.writeClassAndObject(output, obj.privacySalt)
    }

    override fun read(kryo: Kryo, input: Input, type: Class<ContractUpgradeWireTransaction>): ContractUpgradeWireTransaction {
        val components: List<OpaqueBytes> = uncheckedCast(kryo.readClassAndObject(input))
        val privacySalt = kryo.readClassAndObject(input) as PrivacySalt

        return ContractUpgradeWireTransaction(components, privacySalt)
    }
}

@ThreadSafe
object ContractUpgradeFilteredTransactionSerializer : Serializer<ContractUpgradeFilteredTransaction>() {
    override fun write(kryo: Kryo, output: Output, obj: ContractUpgradeFilteredTransaction) {
        kryo.writeClassAndObject(output, obj.visibleComponents)
        kryo.writeClassAndObject(output, obj.hiddenComponents)
    }

    override fun read(kryo: Kryo, input: Input, type: Class<ContractUpgradeFilteredTransaction>): ContractUpgradeFilteredTransaction {
        val visibleComponents: Map<Int, ContractUpgradeFilteredTransaction.FilteredComponent> = uncheckedCast(kryo.readClassAndObject(input))
        val hiddenComponents: Map<Int, SecureHash> = uncheckedCast(kryo.readClassAndObject(input))
        return ContractUpgradeFilteredTransaction(visibleComponents, hiddenComponents)
    }
}

@ThreadSafe
object SignedTransactionSerializer : Serializer<SignedTransaction>() {
    override fun write(kryo: Kryo, output: Output, obj: SignedTransaction) {
        kryo.writeClassAndObject(output, obj.txBits)
        kryo.writeClassAndObject(output, obj.sigs)
    }

    override fun read(kryo: Kryo, input: Input, type: Class<SignedTransaction>): SignedTransaction {
        return SignedTransaction(
                uncheckedCast<Any?, SerializedBytes<CoreTransaction>>(kryo.readClassAndObject(input)),
                uncheckedCast<Any?, List<TransactionSignature>>(kryo.readClassAndObject(input))
        )
    }
}

@ThreadSafe
object PrivateKeySerializer : Serializer<PrivateKey>() {
    override fun write(kryo: Kryo, output: Output, obj: PrivateKey) {
        output.writeBytesWithLength(obj.encoded)
    }

    override fun read(kryo: Kryo, input: Input, type: Class<PrivateKey>): PrivateKey {
        val A = input.readBytesWithLength()
        return Crypto.decodePrivateKey(A)
    }
}

/** For serialising a public key */
@ThreadSafe
object PublicKeySerializer : Serializer<PublicKey>() {
    override fun write(kryo: Kryo, output: Output, obj: PublicKey) {
        // TODO: Instead of encoding to the default X509 format, we could have a custom per key type (space-efficient) serialiser.
        output.writeBytesWithLength(obj.encoded)
    }

    override fun read(kryo: Kryo, input: Input, type: Class<PublicKey>): PublicKey {
        val A = input.readBytesWithLength()
        return Crypto.decodePublicKey(A)
    }
}

/**
 * Helper function for reading lists with number of elements at the beginning.
 * @param minLen minimum number of elements we expect for list to include, defaults to 1
 * @param expectedLen expected length of the list, defaults to null if arbitrary length list read
 */
inline fun <reified T> readListOfLength(kryo: Kryo, input: Input, minLen: Int = 1, expectedLen: Int? = null): List<T> {
    val elemCount = input.readInt()
    if (elemCount < minLen) throw KryoException("Cannot deserialize list, too little elements. Minimum required: $minLen, got: $elemCount")
    if (expectedLen != null && elemCount != expectedLen)
        throw KryoException("Cannot deserialize list, expected length: $expectedLen, got: $elemCount.")
    return (1..elemCount).map { kryo.readClassAndObject(input) as T }
}

/**
 * We need to disable whitelist checking during calls from our Kryo code to register a serializer, since it checks
 * for existing registrations and then will enter our [CordaClassResolver.getRegistration] method.
 */
open class CordaKryo(classResolver: ClassResolver) : Kryo(classResolver, MapReferenceResolver()) {
    override fun register(type: Class<*>?): Registration {
        (classResolver as? CordaClassResolver)?.disableWhitelist()
        try {
            return super.register(type)
        } finally {
            (classResolver as? CordaClassResolver)?.enableWhitelist()
        }
    }

    override fun register(type: Class<*>?, id: Int): Registration {
        (classResolver as? CordaClassResolver)?.disableWhitelist()
        try {
            return super.register(type, id)
        } finally {
            (classResolver as? CordaClassResolver)?.enableWhitelist()
        }
    }

    override fun register(type: Class<*>?, serializer: Serializer<*>?): Registration {
        (classResolver as? CordaClassResolver)?.disableWhitelist()
        try {
            return super.register(type, serializer)
        } finally {
            (classResolver as? CordaClassResolver)?.enableWhitelist()
        }
    }

    override fun register(registration: Registration?): Registration {
        (classResolver as? CordaClassResolver)?.disableWhitelist()
        try {
            return super.register(registration)
        } finally {
            (classResolver as? CordaClassResolver)?.enableWhitelist()
        }
    }
}

inline fun <T : Any> Kryo.register(
        type: KClass<T>,
        crossinline read: (Kryo, Input) -> T,
        crossinline write: (Kryo, Output, T) -> Unit): Registration {
    return register(
            type.java,
            object : Serializer<T>() {
                override fun read(kryo: Kryo, input: Input, clazz: Class<T>): T = read(kryo, input)
                override fun write(kryo: Kryo, output: Output, obj: T) = write(kryo, output, obj)
            }
    )
}

/**
 * Use this method to mark any types which can have the same instance within it more than once. This will make sure
 * the serialised form is stable across multiple serialise-deserialise cycles. Using this on a type with internal cyclic
 * references will throw a stack overflow exception during serialisation.
 */
inline fun <reified T : Any> Kryo.noReferencesWithin() {
    register(T::class.java, NoReferencesSerializer(getSerializer(T::class.java)))
}

class NoReferencesSerializer<T>(private val baseSerializer: Serializer<T>) : Serializer<T>() {

    override fun read(kryo: Kryo, input: Input, type: Class<T>): T {
        return kryo.withoutReferences { baseSerializer.read(kryo, input, type) }
    }

    override fun write(kryo: Kryo, output: Output, obj: T) {
        kryo.withoutReferences { baseSerializer.write(kryo, output, obj) }
    }
}

fun <T> Kryo.withoutReferences(block: () -> T): T {
    val previousValue = setReferences(false)
    try {
        return block()
    } finally {
        references = previousValue
    }
}

/** For serialising a Logger. */
@ThreadSafe
object LoggerSerializer : Serializer<Logger>() {
    override fun write(kryo: Kryo, output: Output, obj: Logger) {
        output.writeString(obj.name)
    }

    override fun read(kryo: Kryo, input: Input, type: Class<Logger>): Logger {
        return LoggerFactory.getLogger(input.readString())
    }
}

object ClassSerializer : Serializer<Class<*>>() {
    override fun read(kryo: Kryo, input: Input, type: Class<Class<*>>): Class<*> {
        val className = input.readString()
        return Class.forName(className, true, kryo.classLoader)
    }

    override fun write(kryo: Kryo, output: Output, clazz: Class<*>) {
        output.writeString(clazz.name)
    }
}

@ThreadSafe
object CertPathSerializer : Serializer<CertPath>() {
    override fun read(kryo: Kryo, input: Input, type: Class<CertPath>): CertPath {
        val factory = CertificateFactory.getInstance(input.readString())
        return factory.generateCertPath(input.readBytesWithLength().inputStream())
    }

    override fun write(kryo: Kryo, output: Output, obj: CertPath) {
        output.writeString(obj.type)
        output.writeBytesWithLength(obj.encoded)
    }
}

@ThreadSafe
object X509CertificateSerializer : Serializer<X509Certificate>() {
    override fun read(kryo: Kryo, input: Input, type: Class<X509Certificate>): X509Certificate {
        return CertificateFactory.getInstance("X.509").generateCertificate(input.readBytesWithLength().inputStream()) as X509Certificate
    }

    override fun write(kryo: Kryo, output: Output, obj: X509Certificate) {
        output.writeBytesWithLength(obj.encoded)
    }
}

fun Kryo.serializationContext(): SerializeAsTokenContext? = context.get(serializationContextKey) as? SerializeAsTokenContext

/**
 * For serializing instances if [Throwable] honoring the fact that [java.lang.Throwable.suppressedExceptions]
 * might be un-initialized/empty.
 * In the absence of this class [CompatibleFieldSerializer] will be used which will assign a *new* instance of
 * unmodifiable collection to [java.lang.Throwable.suppressedExceptions] which will fail some sentinel identity checks
 * e.g. in [java.lang.Throwable.addSuppressed]
 */
@DeleteForDJVM
@ThreadSafe
class ThrowableSerializer<T>(kryo: Kryo, type: Class<T>) : Serializer<Throwable>(false, true) {

    private companion object {
        private val suppressedField = Throwable::class.java.getDeclaredField("suppressedExceptions")

        private val sentinelValue = let {
            val sentinelField = Throwable::class.java.getDeclaredField("SUPPRESSED_SENTINEL")
            sentinelField.isAccessible = true
            sentinelField.get(null)
        }

        init {
            suppressedField.isAccessible = true
        }
    }

    private val delegate: Serializer<Throwable> = uncheckedCast(ReflectionSerializerFactory.makeSerializer(kryo, FieldSerializer::class.java, type))

    override fun write(kryo: Kryo, output: Output, throwable: Throwable) {
        delegate.write(kryo, output, throwable)
    }

    override fun read(kryo: Kryo, input: Input, type: Class<Throwable>): Throwable {
        val throwableRead = delegate.read(kryo, input, type)
        if (throwableRead.suppressed.isEmpty()) {
            throwableRead.setSuppressedToSentinel()
        }
        return throwableRead
    }

    private fun Throwable.setSuppressedToSentinel() = suppressedField.set(this, sentinelValue)
}

/** For serializing the utility [LazyMappedList]. It will serialize the fully resolved object.*/
@ThreadSafe
@SuppressWarnings("ALL")
object LazyMappedListSerializer : Serializer<List<*>>() {
    override fun write(kryo: Kryo, output: Output, obj: List<*>) = kryo.writeClassAndObject(output, obj.toList())
    override fun read(kryo: Kryo, input: Input, type: Class<List<*>>) = kryo.readClassAndObject(input) as List<*>
}<|MERGE_RESOLUTION|>--- conflicted
+++ resolved
@@ -74,15 +74,12 @@
     val constructor by lazy { klass.primaryConstructor!! }
 
     init {
-<<<<<<< HEAD
         // Verify that this class is immutable (all properties are final).
         // We disable this check inside SGX as the reflection blows up.
         if (!SgxSupport.isInsideEnclave) {
-            require(props.none { it is KMutableProperty<*> })
-=======
-        props.forEach {
-            require(it !is KMutableProperty<*>) { "$it mutable property of class: ${klass} is unsupported" }
->>>>>>> cb9fc339
+            props.forEach {
+                require(it !is KMutableProperty<*>) { "$it mutable property of class: ${klass} is unsupported" }
+            }
         }
     }
 
