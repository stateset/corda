/*
 * R3 Proprietary and Confidential
 *
 * Copyright (c) 2018 R3 Limited.  All rights reserved.
 *
 * The intellectual and technical concepts contained herein are proprietary to R3 and its suppliers and are protected by trade secret law.
 *
 * Distribution of this file or any portion thereof via any medium without the express permission of R3 is strictly prohibited.
 */

// Import private compile time constants
buildscript {
    def properties = new Properties()
    file("$projectDir/src/main/resources/build.properties").withInputStream { properties.load(it) }

    ext.jolokia_version = properties.getProperty('jolokiaAgentVersion')
}

plugins {
    id 'com.google.cloud.tools.jib' version '0.9.4'
}

apply plugin: 'kotlin'
// Java Persistence API support: create no-arg constructor
// see: http://stackoverflow.com/questions/32038177/kotlin-with-jpa-default-constructor-hell
apply plugin: 'kotlin-jpa'
apply plugin: 'java'
apply plugin: 'net.corda.plugins.quasar-utils'
apply plugin: 'net.corda.plugins.publish-utils'
apply plugin: 'com.jfrog.artifactory'

description 'Corda node modules'

//noinspection GroovyAssignabilityCheck
configurations {
    integrationTestCompile.extendsFrom testCompile
    integrationTestRuntime.extendsFrom testRuntime
}

sourceSets {
    integrationTest {
        kotlin {
            compileClasspath += main.output + test.output
            runtimeClasspath += main.output + test.output
            srcDir file('src/integration-test/kotlin')
        }
        java {
            compileClasspath += main.output + test.output
            runtimeClasspath += main.output + test.output
            srcDir file('src/integration-test/java')
        }
        resources {
            srcDir file('src/integration-test/resources')
        }
    }
}

jib.container {
  mainClass = "net.corda.node.Corda"
  args = ['--log-to-console', '--no-local-shell', '--config-file=/config/node.conf']
  jvmFlags = ['-Xmx1g', "-javaagent:/app/libs/quasar-core-${quasar_version}.jar"]
}

// Use manual resource copying of log4j2.xml rather than source sets.
// This prevents problems in IntelliJ with regard to duplicate source roots.
processResources {
    from file("$rootDir/config/dev/log4j2.xml")
    from file("$rootDir/config/dev/jolokia-access.xml")
}

processTestResources {
    from file("$rootDir/config/test/jolokia-access.xml")
}

// To find potential version conflicts, run "gradle htmlDependencyReport" and then look in
// build/reports/project/dependencies/index.html for green highlighted parts of the tree.

dependencies {
    compile project(':node-api')
    compile project(":confidential-identities")
    compile project(':client:rpc')
    compile project(':tools:shell')

    compile "net.corda.plugins:cordform-common:$gradle_plugins_version"

    // Log4J: logging framework (with SLF4J bindings)
    compile "org.apache.logging.log4j:log4j-slf4j-impl:${log4j_version}"
    compile "org.apache.logging.log4j:log4j-web:${log4j_version}"
    compile "org.slf4j:jul-to-slf4j:$slf4j_version"

    compile "org.jetbrains.kotlin:kotlin-stdlib-jdk8:$kotlin_version"
    compile "org.jetbrains.kotlin:kotlin-reflect:$kotlin_version"
    testCompile "org.jetbrains.kotlin:kotlin-test:$kotlin_version"

    // Kryo: object graph serialization.
    compile "com.esotericsoftware:kryo:4.0.0"
    compile "de.javakaffee:kryo-serializers:0.42"

    compile "com.google.guava:guava:$guava_version"

    // For caches rather than guava
    compile "com.github.ben-manes.caffeine:caffeine:$caffeine_version"

    // JOpt: for command line flags.
    compile "net.sf.jopt-simple:jopt-simple:$jopt_simple_version"

    // Artemis: for reliable p2p message queues.
    // TODO: remove the forced update of commons-collections and beanutils when artemis updates them
    compile "org.apache.commons:commons-collections4:${commons_collections_version}"
    compile "commons-beanutils:commons-beanutils:${beanutils_version}"
    compile "org.apache.activemq:artemis-server:${artemis_version}"
    compile "org.apache.activemq:artemis-core-client:${artemis_version}"
    runtime ("org.apache.activemq:artemis-amqp-protocol:${artemis_version}") {
        // Gains our proton-j version from core module.
        exclude group: 'org.apache.qpid', module: 'proton-j'
    }

    // JAnsi: for drawing things to the terminal in nicely coloured ways.
    compile "org.fusesource.jansi:jansi:$jansi_version"

    // Manifests: for reading stuff from the manifest file
    compile "com.jcabi:jcabi-manifests:$jcabi_manifests_version"

    compile("com.intellij:forms_rt:7.0.3") {
        exclude group: "asm"
    }

    // Coda Hale's Metrics: for monitoring of key statistics
    compile "io.dropwizard.metrics:metrics-core:$metrics_version"
    compile "io.dropwizard.metrics:metrics-graphite:$metrics_version"

    // JimFS: in memory java.nio filesystem. Used for test and simulation utilities.
    compile "com.google.jimfs:jimfs:1.1"

    // TypeSafe Config: for simple and human friendly config files.
    compile "com.typesafe:config:$typesafe_config_version"

    // Unit testing helpers.
    testCompile "junit:junit:$junit_version"
    testCompile "org.assertj:assertj-core:${assertj_version}"
    testCompile 'com.github.stefanbirkner:system-rules:1.16.0'
    testCompile project(':test-utils')
    testCompile project(':client:jfx')
    testCompile project(':finance')
    testCompile project(':finance:isolated')

    // sample test schemas
    testCompile project(path: ':finance', configuration: 'testArtifacts')

    // For H2 database support in persistence
    compile "com.h2database:h2:$h2_version"

    // For the MySQLUniquenessProvider
    compile group: 'mysql', name: 'mysql-connector-java', version: '6.0.6'

    // SQL connection pooling library
    compile "com.zaxxer:HikariCP:${hikari_version}"

    // Hibernate: an object relational mapper for writing state objects to the database automatically.
    compile "org.hibernate:hibernate-core:$hibernate_version"
    compile "org.hibernate:hibernate-java8:$hibernate_version"

    // Capsule is a library for building independently executable fat JARs.
    // We only need this dependency to compile our Caplet against.
    compileOnly "co.paralleluniverse:capsule:$capsule_version"

    // Java Atomix: RAFT library
    compile 'io.atomix.copycat:copycat-client:1.2.8'
    compile 'io.atomix.copycat:copycat-server:1.2.8'
    compile 'io.atomix.catalyst:catalyst-netty:1.2.1'

    // OkHTTP: Simple HTTP library.
    compile "com.squareup.okhttp3:okhttp:$okhttp_version"

    // BFT-SMaRt
    compile 'commons-codec:commons-codec:1.10'
    compile 'com.github.bft-smart:library:master-v1.1-beta-g6215ec8-87'

    // Apache Shiro: authentication, authorization and session management.
    compile "org.apache.shiro:shiro-core:${shiro_version}"

    // Jsh: A SSH implementation for tunneling inbound traffic via a relay
    compile group: 'com.jcraft', name: 'jsch', version: '0.1.54'

    //Picocli for command line interface
    compile "info.picocli:picocli:$picocli_version"

    // Integration test helpers
    integrationTestCompile "junit:junit:$junit_version"
    integrationTestCompile "org.assertj:assertj-core:${assertj_version}"

    // AgentLoader: dynamic loading of JVM agents
    compile group: 'com.ea.agentloader', name: 'ea-agent-loader', version: "${eaagentloader_version}"

    // Jetty dependencies for NetworkMapClient test.
    // Web stuff: for HTTP[S] servlets
    testCompile "org.eclipse.jetty:jetty-servlet:${jetty_version}"
    testCompile "org.eclipse.jetty:jetty-webapp:${jetty_version}"
    testCompile "javax.servlet:javax.servlet-api:3.1.0"

    // Jersey for JAX-RS implementation for use in Jetty
    testCompile "org.glassfish.jersey.core:jersey-server:${jersey_version}"
    testCompile "org.glassfish.jersey.containers:jersey-container-servlet-core:${jersey_version}"
    testCompile "org.glassfish.jersey.containers:jersey-container-jetty-http:${jersey_version}"

    // Add runtime-only dependency on the JDBC driver for the specified DB provider (used in database integration tests)
    def DB_PROVIDER = System.getProperty("custom.databaseProvider")
    switch (DB_PROVIDER) {
        case null: //DB provider not provided, use default H2 driver (already in the classpath)
            break
        case "integration-sql-server" :
            runtime "com.microsoft.sqlserver:mssql-jdbc:6.2.1.jre8"
            break
        case "integration-azure-sql" :
            runtime "com.microsoft.sqlserver:mssql-jdbc:6.2.1.jre8"
            break
        case "integration-oracle" :
            runtime ("com.oracle.jdbc:ojdbc8:12.2.0.1") { //exclude unnecessary or conflicting libraries
                exclude group: "com.oracle.jdbc", module: "ucp"
                exclude group: "com.oracle.jdbc", module: "ons"
                exclude group: "com.oracle.jdbc", module: "xmlparserv2"
                exclude group: "com.oracle.jdbc", module: "xdb6"
                exclude group: "com.oracle.jdbc", module: "oraclepki"
                exclude group: "com.oracle.jdbc", module: "osdt_cert"
                exclude group: "com.oracle.jdbc", module: "osdt_core"
            }
            break
        case "integration-oracle-11" :
            runtime files("lib/ojdbc6.jar")
            break
        case "integration-postgres" :
            runtime "org.postgresql:postgresql:${postgresql_version}"
            break
        default:
            throw new GradleException('Unsupported DB provider: ' + DB_PROVIDER)
    }

    // Jolokia JVM monitoring agent, required to push logs through slf4j
    compile "org.jolokia:jolokia-jvm:${jolokia_version}:agent"
    // Optional New Relic JVM reporter, used to push metrics to the configured account associated with a newrelic.yml configuration. See https://mvnrepository.com/artifact/com.palominolabs.metrics/metrics-new-relic
<<<<<<< HEAD
    compile group: 'com.palominolabs.metrics', name: 'metrics-new-relic', version: '1.1.1'

    // Allow access to simple SOCKS Server for integration testing
    testCompile("io.netty:netty-example:$netty_version") {
        exclude group: "io.netty", module: "netty-tcnative"
        exclude group: "ch.qos.logback", module: "logback-classic"
    }
=======
    compile "com.palominolabs.metrics:metrics-new-relic:${metrics_new_relic_version}"
>>>>>>> 753d67a5
}

task integrationTest(type: Test) {
    testClassesDirs = sourceSets.integrationTest.output.classesDirs
    classpath = sourceSets.integrationTest.runtimeClasspath
}

jar {
    baseName 'corda-node'
}

publish {
    name jar.baseName
}<|MERGE_RESOLUTION|>--- conflicted
+++ resolved
@@ -238,17 +238,13 @@
     // Jolokia JVM monitoring agent, required to push logs through slf4j
     compile "org.jolokia:jolokia-jvm:${jolokia_version}:agent"
     // Optional New Relic JVM reporter, used to push metrics to the configured account associated with a newrelic.yml configuration. See https://mvnrepository.com/artifact/com.palominolabs.metrics/metrics-new-relic
-<<<<<<< HEAD
-    compile group: 'com.palominolabs.metrics', name: 'metrics-new-relic', version: '1.1.1'
+    compile "com.palominolabs.metrics:metrics-new-relic:${metrics_new_relic_version}"
 
     // Allow access to simple SOCKS Server for integration testing
     testCompile("io.netty:netty-example:$netty_version") {
         exclude group: "io.netty", module: "netty-tcnative"
         exclude group: "ch.qos.logback", module: "logback-classic"
     }
-=======
-    compile "com.palominolabs.metrics:metrics-new-relic:${metrics_new_relic_version}"
->>>>>>> 753d67a5
 }
 
 task integrationTest(type: Test) {
