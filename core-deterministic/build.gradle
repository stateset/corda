--- conflicted
+++ resolved
@@ -52,11 +52,8 @@
         exclude 'net/corda/core/crypto/SHA256DigestSupplier.class'
         exclude 'net/corda/core/internal/*ToggleField*.class'
         exclude 'net/corda/core/serialization/*SerializationFactory*.class'
-<<<<<<< HEAD
+        exclude 'net/corda/core/serialization/internal/CheckpointSerializationFactory*.class'
         exclude 'net/corda/core/utilities/SgxSupport*.class'
-=======
-        exclude 'net/corda/core/serialization/internal/CheckpointSerializationFactory*.class'
->>>>>>> 4639f143
     }
 
     reproducibleFileOrder = true
